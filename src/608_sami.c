#include "ccextractor.h"
#include "cc_encoders_common.h"

void write_stringz_as_sami(char *string, struct encoder_ctx *context, LLONG ms_start, LLONG ms_end)
{
	int used;
    sprintf ((char *) str,
    		"<SYNC start=%llu><P class=\"UNKNOWNCC\">\r\n",
    		(unsigned long long)ms_start);
    if (ccx_options.encoding!=CCX_ENC_UNICODE)
    {
        dbg_print(CCX_DMT_608, "\r%s\n", str);
    }

	used = encode_line(context->buffer,(unsigned char *) str);
	write (context->out->fh, context->buffer, used);
    int len=strlen (string);
    unsigned char *unescaped= (unsigned char *) malloc (len+1); 
    unsigned char *el = (unsigned char *) malloc (len*3+1); // Be generous
    if (el==NULL || unescaped==NULL)
        fatal (EXIT_NOT_ENOUGH_MEMORY, "In write_stringz_as_sami() - not enough memory.\n");
    int pos_r=0;
    int pos_w=0;
    // Scan for \n in the string and replace it with a 0
    while (pos_r<len)
    {
        if (string[pos_r]=='\\' && string[pos_r+1]=='n')
        {
            unescaped[pos_w]=0;
            pos_r+=2;            
        }
        else
        {
            unescaped[pos_w]=string[pos_r];
            pos_r++;
        }
        pos_w++;
    }
    unescaped[pos_w]=0;
    // Now read the unescaped string (now several string'z and write them)    
    unsigned char *begin=unescaped;
    while (begin<unescaped+len)
    {
        unsigned int u = encode_line (el, begin);
        if (ccx_options.encoding!=CCX_ENC_UNICODE)
        {
            dbg_print(CCX_DMT_608, "\r");
            dbg_print(CCX_DMT_608, "%s\n",subline);
        }
		write(context->out->fh, el, u);
		write(context->out->fh, encoded_br, encoded_br_length);
        
		write(context->out->fh, encoded_crlf, encoded_crlf_length);
        begin+= strlen ((const char *) begin)+1;
    }

    sprintf ((char *) str,"</P></SYNC>\r\n");
    if (ccx_options.encoding!=CCX_ENC_UNICODE)
    {
        dbg_print(CCX_DMT_608, "\r%s\n", str);
    }
	used=encode_line (context->buffer,(unsigned char *) str);
	write(context->out->fh, context->buffer, used);
    sprintf ((char *) str,
    		"<SYNC start=%llu><P class=\"UNKNOWNCC\">&nbsp;</P></SYNC>\r\n\r\n",
    		(unsigned long long)ms_end);
    if (ccx_options.encoding!=CCX_ENC_UNICODE)
    {
        dbg_print(CCX_DMT_608, "\r%s\n", str);
    }
<<<<<<< HEAD
    enc_buffer_used=encode_line (enc_buffer,(unsigned char *) str);
	write(context->out->fh, enc_buffer, enc_buffer_used);
	free(el);
	free(unescaped);
=======
	write(context->out->fh, context->buffer, used);
>>>>>>> 94639993
}



int write_cc_buffer_as_sami(struct eia608_screen *data, struct encoder_ctx *context)
{
	int used;
	LLONG startms, endms;
    int wrote_something=0;
    startms = data->start_time;

    startms+=subs_delay;
    if (startms<0) // Drop screens that because of subs_delay start too early
        return 0; 

    endms   = data->end_time;
    endms--; // To prevent overlapping with next line.
    sprintf ((char *) str,
    		"<SYNC start=%llu><P class=\"UNKNOWNCC\">\r\n",
    		(unsigned long long)startms);
    if (ccx_options.encoding!=CCX_ENC_UNICODE)
    {
        dbg_print(CCX_DMT_608, "\r%s\n", str);
    }
	used = encode_line(context->buffer,(unsigned char *) str);
	write (context->out->fh, context->buffer, used);
    for (int i=0;i<15;i++)
    {
        if (data->row_used[i])
        {				
            int length = get_decoder_line_encoded (subline, i, data);
            if (ccx_options.encoding!=CCX_ENC_UNICODE)
            {
                dbg_print(CCX_DMT_608, "\r");
                dbg_print(CCX_DMT_608, "%s\n",subline);
            }
            write (context->out->fh, subline, length);            
            wrote_something=1;
            if (i!=14)            
                write (context->out->fh, encoded_br, encoded_br_length);            
            write (context->out->fh,encoded_crlf, encoded_crlf_length);
        }
    }
    sprintf ((char *) str,"</P></SYNC>\r\n");
    if (ccx_options.encoding!=CCX_ENC_UNICODE)
    {
        dbg_print(CCX_DMT_608, "\r%s\n", str);
    }
	used = encode_line(context->buffer,(unsigned char *) str);
	write (context->out->fh, context->buffer, used);
    sprintf ((char *) str,
    		"<SYNC start=%llu><P class=\"UNKNOWNCC\">&nbsp;</P></SYNC>\r\n\r\n",
    		(unsigned long long)endms);
    if (ccx_options.encoding!=CCX_ENC_UNICODE)
    {
        dbg_print(CCX_DMT_608, "\r%s\n", str);
    }
	used = encode_line(context->buffer,(unsigned char *) str);
	write (context->out->fh, context->buffer, used);
    return wrote_something;
}<|MERGE_RESOLUTION|>--- conflicted
+++ resolved
@@ -68,14 +68,9 @@
     {
         dbg_print(CCX_DMT_608, "\r%s\n", str);
     }
-<<<<<<< HEAD
-    enc_buffer_used=encode_line (enc_buffer,(unsigned char *) str);
-	write(context->out->fh, enc_buffer, enc_buffer_used);
+	write(context->out->fh, context->buffer, used);
 	free(el);
 	free(unescaped);
-=======
-	write(context->out->fh, context->buffer, used);
->>>>>>> 94639993
 }
 
 
