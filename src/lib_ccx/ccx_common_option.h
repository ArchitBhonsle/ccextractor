#ifndef CCX_COMMON_OPTION_H
#define CCX_COMMON_OPTION_H

#include "ccx_common_timing.h"
#include "ccx_decoders_608.h"
#include "ccx_encoders_structs.h"
#include "list.h"

struct demuxer_cfg
{
	int m2ts; // Regular TS or M2TS
	enum ccx_stream_mode_enum auto_stream;
	char *out_elementarystream_filename;

	/* subtitle codec type */
	enum ccx_code_type codec;
	enum ccx_code_type nocodec;

	unsigned ts_autoprogram; // Try to find a stream with captions automatically (no -pn needed)
	unsigned ts_allprogram;
	unsigned ts_cappids[128]; // PID for stream that holds caption information
	int nb_ts_cappid;
	unsigned ts_forced_cappid ; // If 1, never mess with the selected PID
	int ts_forced_program; // Specific program to process in TS files, if ts_forced_program_selected==1
	unsigned ts_forced_program_selected;
	int ts_datastreamtype ; // User WANTED stream type (i.e. use the stream that has this type)
	unsigned ts_forced_streamtype; // User selected (forced) stream type
};

struct encoder_cfg
{
	int extract; // Extract 1st, 2nd or both fields
	int dtvcc_extract; // 1 or 0
	int gui_mode_reports; // If 1, output in stderr progress updates so the GUI can grab them
	char *output_filename;
	enum ccx_output_format write_format; // 0=Raw, 1=srt, 2=SMI
	int keep_output_closed;
	int force_flush; // Force flush on content write
	int append_mode; //Append mode for output files
	int ucla; // 1 if -UCLA used, 0 if not
	
	enum ccx_encoding_type encoding;
	enum ccx_output_date_format date_format;
	char millis_separator;
	int autodash; // Add dashes (-) before each speaker automatically?
	int trim_subs; // "    Remove spaces at sides?    "
	int sentence_cap ; // FIX CASE? = Fix case?
	int with_semaphore; // Write a .sem file on file open and delete it on close?
	/* Credit stuff */
	char *start_credits_text;
	char *end_credits_text;
	struct ccx_boundary_time startcreditsnotbefore, startcreditsnotafter; // Where to insert start credits, if possible
	struct ccx_boundary_time startcreditsforatleast, startcreditsforatmost; // How long to display them?
	struct ccx_boundary_time endcreditsforatleast, endcreditsforatmost;

	ccx_encoders_transcript_format transcript_settings; // Keeps the settings for generating transcript output files.
	unsigned int send_to_srv;
	int no_bom; // Set to 1 when no BOM (Byte Order Mark) should be used for files. Note, this might make files unreadable in windows!
	char *first_input_file;
	int multiple_files;
	int no_font_color;
	int no_type_setting;
	int cc_to_stdout; // If this is set to 1, the stdout will be flushed when data was written to the screen during a process_608 call.
	int line_terminator_lf; // 0 = CRLF, 1=LF
	LLONG subs_delay; // ms to delay (or advance) subs
	int program_number;
	unsigned char in_format;

	//CEA-708
	int services_enabled[CCX_DTVCC_MAX_SERVICES];
	char** services_charsets;
	char* all_services_charset;
};
struct ccx_s_options // Options from user parameters
{
	int extract; // Extract 1st, 2nd or both fields
	int no_rollup;
	int noscte20;
	int cc_channel; // Channel we want to dump in srt mode
	int buffer_input;
	int nofontcolor;
	int nohtmlescape;
	int notypesetting;
	struct ccx_boundary_time extraction_start, extraction_end; // Segment we actually process
	int print_file_reports;


	ccx_decoder_608_settings settings_608; //  Contains the settings for the 608 decoder.
	ccx_decoder_dtvcc_settings settings_dtvcc; //Same for 708 decoder

	char millis_separator;
	int binary_concat; // Disabled by -ve or --videoedited
	int use_gop_as_pts; // Use GOP instead of PTS timing (0=do as needed, 1=always, -1=never)
	int fix_padding; // Replace 0000 with 8080 in HDTV (needed for some cards)
	int gui_mode_reports; // If 1, output in stderr progress updates so the GUI can grab them
	int no_progress_bar; // If 1, suppress the output of the progress to stdout
	char *sentence_cap_file; // Extra words file?
	int live_stream; /* -1 -> Not a complete file but a live stream, without timeout
                       0 -> A regular file
                      >0 -> Live stream with a timeout of this value in seconds */
	int messages_target; // 0 = nowhere (quiet), 1=stdout, 2=stderr
	/* Levenshtein's parameters, for string comparison */
	int levdistmincnt, levdistmaxpct; // Means 2 fails or less is "the same", 10% or less is also "the same"
	int investigate_packets; // Look for captions in all packets when everything else fails
	int fullbin; // Disable pruning of padding cc blocks
	int nosync; // Disable syncing
	unsigned int hauppauge_mode; // If 1, use PID=1003, process specially and so on
	int wtvconvertfix; // Fix broken Windows 7 conversion
	int wtvmpeg2;
	int auto_myth; // Use myth-tv mpeg code? 0=no, 1=yes, 2=auto
	/* MP4 related stuff */
	unsigned mp4vidtrack; // Process the video track even if a CC dedicated track exists.
	/* General settings */
	int usepicorder; // Force the use of pic_order_cnt_lsb in AVC/H.264 data streams
	int xmltv; // 1 = full output. 2 = live output. 3 = both
	int xmltvliveinterval; // interval in seconds between writting xmltv output files in live mode
	int xmltvoutputinterval; // interval in seconds between writting xmltv full file output
	int xmltvonlycurrent; // 0 off 1 on
	int keep_output_closed;
	int force_flush; // Force flush on content write
	int append_mode; //Append mode for output files
	int ucla; // 1 if UCLA used, 0 if not
<<<<<<< HEAD
	int hardsubx; // 1 if burned-in subtitles to be extracted
=======
	int dvbcolor; // 1 if Color to be detected for DVB
>>>>>>> 22ec6b96

	ccx_encoders_transcript_format transcript_settings; // Keeps the settings for generating transcript output files.
	enum ccx_output_date_format date_format;
	unsigned send_to_srv;
	enum ccx_output_format write_format; // 0=Raw, 1=srt, 2=SMI
	LLONG debug_mask; // dbg_print will use this mask to print or ignore different types
	LLONG debug_mask_on_debug; // If we're using temp_debug to enable/disable debug "live", this is the mask when temp_debug=1
	/* Networking */
	char *udpaddr;
	unsigned udpport; // Non-zero => Listen for UDP packets on this port, no files.
	char *tcpport;
	char *tcp_password;
	char *tcp_desc;
	char *srv_addr;
	char *srv_port;
	int noautotimeref; // Do NOT set time automatically?
	enum ccx_datasource input_source; // Files, stdin or network

	char *output_filename;

	char **inputfile; // List of files to process
	int num_input_files; // How many?
	struct demuxer_cfg demux_cfg;
	struct encoder_cfg enc_cfg;
	LLONG subs_delay; // ms to delay (or advance) subs
	int cc_to_stdout; // If this is set to 1, the stdout will be flushed when data was written to the screen during a process_608 call.
	int multiprogram;
	int out_interval;
};

extern struct ccx_s_options ccx_options;
void init_options (struct ccx_s_options *options);
#endif<|MERGE_RESOLUTION|>--- conflicted
+++ resolved
@@ -120,11 +120,8 @@
 	int force_flush; // Force flush on content write
 	int append_mode; //Append mode for output files
 	int ucla; // 1 if UCLA used, 0 if not
-<<<<<<< HEAD
 	int hardsubx; // 1 if burned-in subtitles to be extracted
-=======
 	int dvbcolor; // 1 if Color to be detected for DVB
->>>>>>> 22ec6b96
 
 	ccx_encoders_transcript_format transcript_settings; // Keeps the settings for generating transcript output files.
 	enum ccx_output_date_format date_format;
