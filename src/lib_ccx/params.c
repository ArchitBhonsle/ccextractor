#include "lib_ccx.h"
#include "ccx_common_option.h"
#include "utility.h"
#include "activity.h"
#include "ccx_encoders_helpers.h"
#include "ccx_common_common.h"
#include "ccx_decoders_708.h"

static int inputfile_capacity=0;

int process_cap_file (char *filename)
{
	int ret = 0;
	FILE *fi = fopen (filename,"rt");
	if (fi == NULL)
	{
		mprint ("\rUnable to open capitalization file: %s\n", filename);
		return -1;
	}
	char line[35]; // For screen width (32)+CRLF+0
	int num = 0;
	while (fgets (line,35,fi))
	{
		num++;
		if (line[0] == '#') // Comment
			continue;
		char *c = line+strlen (line)-1;
		while (c >= line && (*c == 0xd || *c == 0xa))
		{
			*c = 0;
			c--;
		}
		if (strlen (line)>32)
		{
			mprint ("Word in line %d too long, max = 32 characters.\n",num);
			ret = -1;
			goto end;
		}
		if (strlen (line)>0)
		{
			if (add_word (line))
			{
				ret = -1;
				goto end;
			}
		}
	}
end:
	fclose (fi);
	return ret;
}
int isanumber (char *s)
{
	while (*s)
	{
		if (!isdigit (*s))
			return 0;
		s++;
	}
	return 1;
}

int parsedelay (struct ccx_s_options *opt, char *par)
{
	int sign = 0;
	char *c = par;
	while (*c)
	{
		if (*c == '-' || *c == '+')
		{
			if (c != par) // Sign only at the beginning
				return 1;
			if (*c == '-')
				sign = 1;
		}
		else
		{
			if (!isdigit (*c))
				return 1;
			opt->subs_delay = opt->subs_delay*10 + (*c-'0');
		}
		c++;
	}
	if (sign)
		opt->subs_delay = -opt->subs_delay;
	return 0;
}

int append_file_to_queue (struct ccx_s_options *opt,char *filename)
{
	char *c=(char *) malloc (strlen (filename)+1);
	if (c==NULL)
		return -1;
	strcpy (c,filename);
	if (inputfile_capacity<=opt->num_input_files)
	{
		inputfile_capacity+=10;
		opt->inputfile=(char **) realloc (opt->inputfile,sizeof (char *) * inputfile_capacity);
		if (opt->inputfile==NULL)
		{
			free(c);
			return -1;
		}
	}
	opt->inputfile[opt->num_input_files]=c;
	opt->num_input_files++;
	return 0;
}

int add_file_sequence (struct ccx_s_options *opt, char *filename)
{
	int m,n;
	n = strlen (filename)-1;
	// Look for the last digit in filename
	while (n>=0 && !isdigit (filename[n]))
		n--;
	if (n==-1) // None. No expansion needed
		return append_file_to_queue(opt, filename);
	m=n;
	while (m>=0 && isdigit (filename[m]))
		m--;
	m++;
	// Here: Significant digits go from filename[m] to filename[n]
	char *num = (char *) malloc (n-m+2);
	if(!num)
		return -1;
	strncpy (num,filename+m, n-m+1);
	num[n-m+1]=0;
	int i = atoi (num);
	char *temp = (char *) malloc (n-m+3); // For overflows
	if(!temp)
	{
		free(num);
		return -1;
	}
	// printf ("Expanding %d to %d, initial value=%d\n",m,n,i);
	for (;;)
	{
		FILE *f=fopen (filename,"r");
		if (f==NULL) // Doesn't exist or we can't read it. We're done
			break;
		fclose (f);
		if (append_file_to_queue (opt, filename)) // Memory panic
		{
			free(num);
			free(temp);
			return -1;
		}
		i++;
		sprintf (temp,"%d",i);
		if (strlen (temp)>strlen (num)) // From 999 to 1000, etc.
			break;
		strncpy (filename+m+(strlen (num)-strlen (temp)),temp,strlen (temp));
		memset (filename+m,'0',strlen (num)-strlen (temp));
	}
	free(num);
	free(temp);
	return 0;
}

void set_output_format (struct ccx_s_options *opt, const char *format)
{
	while (*format=='-')
		format++;

	if (opt->send_to_srv && strcmp(format, "bin")!=0)
	{
		mprint("Output format is changed to bin\n");
		format = "bin";
	}

	if (strcmp (format,"srt")==0)
		opt->write_format=CCX_OF_SRT;
	else if (strcmp(format, "webvtt") == 0)
		opt->write_format = CCX_OF_WEBVTT;
	else if (strcmp (format,"sami")==0 || strcmp (format,"smi")==0)
		opt->write_format=CCX_OF_SAMI;
	else if (strcmp (format,"transcript")==0 || strcmp (format,"txt")==0)
	{
		opt->write_format=CCX_OF_TRANSCRIPT;
		opt->settings_dtvcc.no_rollup = 1;
	}
	else if (strcmp (format,"timedtranscript")==0 || strcmp (format,"ttxt")==0)
	{
		opt->write_format=CCX_OF_TRANSCRIPT;
		if (opt->date_format==ODF_NONE)
			opt->date_format=ODF_HHMMSSMS;
		// Sets the right things so that timestamps and the mode are printed.
		if (!opt->transcript_settings.isFinal){
			opt->transcript_settings.showStartTime = 1;
			opt->transcript_settings.showEndTime = 1;
			opt->transcript_settings.showCC = 0;
			opt->transcript_settings.showMode = 1;
		}
	}
	else if (strcmp (format,"report")==0)
	{
		opt->write_format            = CCX_OF_NULL;
		opt->messages_target         = 0;
		opt->print_file_reports      = 1;
		opt->demux_cfg.ts_allprogram = CCX_TRUE;
	}
	else if (strcmp (format,"raw")==0)
		opt->write_format=CCX_OF_RAW;
	else if (strcmp (format, "smptett")==0)
		opt->write_format=CCX_OF_SMPTETT ;
	else if (strcmp (format,"bin")==0)
		opt->write_format=CCX_OF_RCWT;
	else if (strcmp (format,"null")==0)
		opt->write_format=CCX_OF_NULL;
	else if (strcmp (format,"dvdraw")==0)
		opt->write_format=CCX_OF_DVDRAW;
	else if (strcmp (format,"spupng")==0)
		opt->write_format=CCX_OF_SPUPNG;
	else if (strcmp (format,"simplexml")==0)
		opt->write_format=CCX_OF_SIMPLE_XML;
	else if (strcmp (format,"g608")==0)
		opt->write_format=CCX_OF_G608;
	else
		fatal (EXIT_MALFORMED_PARAMETER, "Unknown output file format: %s\n", format);
}

void set_input_format (struct ccx_s_options *opt, const char *format)
{
	if (opt->input_source == CCX_DS_TCP && strcmp(format, "bin")!=0)
	{
		mprint("Input format is changed to bin\n");
		format = "bin";
	}

	while (*format=='-')
		format++;
	if (strcmp (format,"es")==0) // Does this actually do anything?
		opt->demux_cfg.auto_stream = CCX_SM_ELEMENTARY_OR_NOT_FOUND;
	else if (strcmp(format, "ts") == 0)
	{
		opt->demux_cfg.auto_stream = CCX_SM_TRANSPORT;
		opt->demux_cfg.m2ts = 0;
	}	
	else if (strcmp(format, "m2ts") == 0)
	{
		opt->demux_cfg.auto_stream = CCX_SM_TRANSPORT;
		opt->demux_cfg.m2ts = 1;
	}
	else if (strcmp (format,"ps")==0 || strcmp (format,"nots")==0)
		opt->demux_cfg.auto_stream = CCX_SM_PROGRAM;
	else if (strcmp (format,"asf")==0 || strcmp (format,"dvr-ms")==0)
		opt->demux_cfg.auto_stream = CCX_SM_ASF;
	else if (strcmp (format,"wtv")==0)
		opt->demux_cfg.auto_stream = CCX_SM_WTV;
	else if (strcmp (format,"raw")==0)
		opt->demux_cfg.auto_stream = CCX_SM_MCPOODLESRAW;
	else if (strcmp (format,"bin")==0)
		opt->demux_cfg.auto_stream = CCX_SM_RCWT;
	else if (strcmp (format,"mp4")==0)
		opt->demux_cfg.auto_stream = CCX_SM_MP4;
#ifdef WTV_DEBUG
	else if (strcmp (format,"hex")==0)
		opt->demux_cfg.auto_stream = CCX_SM_HEX_DUMP;
#endif
	else
		fatal (EXIT_MALFORMED_PARAMETER, "Unknown input file format: %s\n", format);
}

void usage (void)
{
	mprint ("Originally based on McPoodle's tools. Check his page for lots of information\n");
	mprint ("on closed captions technical details.\n");
	mprint ("(http://www.theneitherworld.com/mcpoodle/SCC_TOOLS/DOCS/SCC_TOOLS.HTML)\n\n");
	mprint ("This tool home page:\n");
	mprint ("http://www.ccextractor.org\n");
	mprint ("  Extracts closed captions and teletext subtitles from video streams.\n");
	mprint ("    (DVB, .TS, ReplayTV 4000 and 5000, dvr-ms, bttv, Tivo, Dish Network,\n");
	mprint ("     .mp4, HDHomeRun are known to work).\n\n");
	mprint ("  Syntax:\n");
	mprint ("  ccextractor [options] inputfile1 [inputfile2...] [-o outputfilename]\n");
	mprint ("               [-o1 outputfilename1] [-o2 outputfilename2]\n\n");
	mprint ("To see This Help Message: -h or --help\n\n");
	mprint ("File name related options:\n");
	mprint ("            inputfile: file(s) to process\n");
	mprint ("    -o outputfilename: Use -o parameters to define output filename if you don't\n");
	mprint ("                       like the default ones (same as infile plus _1 or _2 when\n");
	mprint ("                       needed and file extension, e.g. .srt).\n");
	mprint ("                           -o or -o1 -> Name of the first (maybe only) output\n");
	mprint ("                                        file.\n");
	mprint ("                           -o2       -> Name of the second output file, when\n");
	mprint ("                                        it applies.\n");
	mprint ("         -cf filename: Write 'clean' data to a file. Cleans means the ES\n");
	mprint ("                       without TS or PES headers.\n");
	mprint ("              -stdout: Write output to stdout (console) instead of file. If\n");
	mprint ("                       stdout is used, then -o, -o1 and -o2 can't be used. Also\n");
	mprint ("                       -stdout will redirect all messages to stderr (error).\n\n");
	mprint ("               -stdin: Reads input from stdin (console) instead of file.\n");
	mprint ("You can pass as many input files as you need. They will be processed in order.\n");
	mprint ("If a file name is suffixed by +, ccextractor will try to follow a numerical\n");
	mprint ("sequence. For example, DVD001.VOB+ means DVD001.VOB, DVD002.VOB and so on\n");
	mprint ("until there are no more files.\n");
	mprint ("Output will be one single file (either raw or srt). Use this if you made your\n");
	mprint ("recording in several cuts (to skip commercials for example) but you want one\n");
	mprint ("subtitle file with contiguous timing.\n\n");
	mprint ("Effect output files\n");
	mprint ("    -outinterval x output in interval of x seconds\n");
	mprint ("Network support:\n");
	mprint ("            -udp port: Read the input via UDP (listening in the specified port)\n");
	mprint ("                       instead of reading a file.\n\n");
	mprint ("            -udp [host:]port: Read the input via UDP (listening in the specified\n");
	mprint ("                              port) instead of reading a file. Host can be a\n");
	mprint ("                              hostname or IPv4 address. If host is not specified\n");
	mprint ("                              then listens on the local host.\n\n");
	mprint ("            -sendto host[:port]: Sends data in BIN format to the server according\n");
	mprint ("                                 to the CCExtractor's protocol over TCP. For IPv6\n");
	mprint ("                                 use [addres]:port\n");
	mprint ("            -tcp port: Reads the input data in BIN format according to CCExtractor's\n");
	mprint ("                       protocol, listening specified port on the local host\n");
	mprint ("            -tcppassword password: Sets server password for new connections to tcp server\n");
	mprint ("            -tcpdesc description: Sends to the server short description about captions e.g.\n");
	mprint ("                                  channel name or file name\n");
	mprint ("Options that affect what will be processed:\n");
	mprint ("          -1, -2, -12: Output Field 1 data, Field 2 data, or both\n");
	mprint ("                       (DEFAULT is -1)\n");
	mprint ("                 -cc2: When in srt/sami mode, process captions in channel 2\n");
	mprint ("                       instead of channel 1.\n");
	mprint ("-svc --service N1[cs1],N2[cs2]...:\n");
	mprint ("                       Enable CEA-708 (DTVCC) captions processing for the listed\n");
	mprint ("                       services. The parameter is a comma delimited list\n");
	mprint ("                       of services numbers, such as \"1,2\" to process the\n");
	mprint ("                       primary and secondary language services.\n");
	mprint ("                       Pass \"all\" to process all services found.\n");
	mprint ("\n");
	mprint ("                       If captions in a service are stored in 16-bit encoding, you can\n");
	mprint ("                       specify what charset or encoding was used. Pass its name after\n");
	mprint ("                       service number (e.g. \"1[EUC-KR],3\" or \"all[EUC-KR]\") and it will\n");
	mprint ("                       encode specified charset to UTF-8 using iconv. See iconv documentation\n");
	mprint ("                       to check if required encoding/charset is supported.\n");
	mprint ("\n");
	mprint ("In general, if you want English subtitles you don't need to use these options\n");
	mprint ("as they are broadcast in field 1, channel 1. If you want the second language\n");
	mprint ("(usually Spanish) you may need to try -2, or -cc2, or both.\n\n");
	mprint ("Input formats:\n");
	mprint ("       With the exception of McPoodle's raw format, which is just the closed\n");
	mprint ("       caption data with no other info, CCExtractor can usually detect the\n");
	mprint ("       input format correctly. To force a specific format:\n\n");
	mprint ("                  -in=format\n\n");
	mprint ("       where format is one of these:\n");
	mprint ("                       ts   -> For Transport Streams.\n");
	mprint ("                       ps   -> For Program Streams.\n");
	mprint ("                       es   -> For Elementary Streams.\n");
	mprint ("                       asf  -> ASF container (such as DVR-MS).\n");
	mprint ("                       wtv  -> Windows Television (WTV)\n");
	mprint ("                       bin  -> CCExtractor's own binary format.\n");
	mprint ("                       raw  -> For McPoodle's raw files.\n");
	mprint ("                       mp4  -> MP4/MOV/M4V and similar.\n");
#ifdef WTV_DEBUG
	mprint ("                       hex  -> Hexadecimal dump as generated by wtvccdump.\n");
#endif
	mprint ("       -ts, -ps, -es, -mp4, -wtv and -asf (or --dvr-ms) can be used as shorts.\n\n");
	mprint ("Output formats:\n\n");
	mprint ("                 -out=format\n\n");
	mprint ("       where format is one of these:\n");
	mprint ("                      srt     -> SubRip (default, so not actually needed).\n");
	mprint ("                      webvtt  -> WebVTT format\n");
	mprint ("                      sami    -> MS Synchronized Accesible Media Interface.\n");
	mprint ("                      bin     -> CC data in CCExtractor's own binary format.\n");
	mprint ("                      raw     -> CC data in McPoodle's Broadcast format.\n");
	mprint ("                      dvdraw  -> CC data in McPoodle's DVD format.\n");
	mprint ("                      txt     -> Transcript (no time codes, no roll-up\n");
	mprint ("                                 captions, just the plain transcription.\n");
	mprint ("                      ttxt    -> Timed Transcript (transcription with time\n");
	mprint ("                                 info)\n");
	mprint ("                      smptett -> SMPTE Timed Text (W3C TTML) format.\n");
	mprint ("                      spupng  -> Set of .xml and .png files for use with\n");
	mprint ("                                 dvdauthor's spumux.\n");
	mprint ("                                 See \"Notes on spupng output format\"\n");
	mprint ("                      null    -> Don't produce any file output\n");
	mprint ("                      report  -> Prints to stdout information about captions\n");
	mprint ("                                 in specified input. Don't produce any file\n");
	mprint ("                                 output\n\n");

	mprint ("Options that affect how input files will be processed.\n");

	mprint ("        -gt --goptime: Use GOP for timing instead of PTS. This only applies\n");
	mprint ("                       to Program or Transport Streams with MPEG2 data and\n");
	mprint ("                       overrides the default PTS timing.\n");
	mprint ("                       GOP timing is always used for Elementary Streams.\n");
	mprint ("    -nogt --nogoptime: Never use GOP timing (use PTS), even if ccextractor\n");
	mprint ("                       detects GOP timing is the reasonable choice.\n");
	mprint ("     -fp --fixpadding: Fix padding - some cards (or providers, or whatever)\n");
	mprint ("                       seem to send 0000 as CC padding instead of 8080. If you\n");
	mprint ("                       get bad timing, this might solve it.\n");
	mprint ("               -90090: Use 90090 (instead of 90000) as MPEG clock frequency.\n");
	mprint ("                       (reported to be needed at least by Panasonic DMR-ES15\n");
	mprint ("                       DVD Recorder)\n");
	mprint ("    -ve --videoedited: By default, ccextractor will process input files in\n");
	mprint ("                       sequence as if they were all one large file (i.e.\n");
	mprint ("                       split by a generic, non video-aware tool. If you\n");
	mprint ("                       are processing video hat was split with a editing\n");
	mprint ("                       tool, use -ve so ccextractor doesn't try to rebuild\n");
	mprint ("                       the original timing.\n");
	mprint ("   -s --stream [secs]: Consider the file as a continuous stream that is\n");
	mprint ("                       growing as ccextractor processes it, so don't try\n");
	mprint ("                       to figure out its size and don't terminate processing\n");
	mprint ("                       when reaching the current end (i.e. wait for more\n");
	mprint ("                       data to arrive). If the optional parameter secs is\n");
	mprint ("                       present, it means the number of seconds without any\n");
	mprint ("                       new data after which ccextractor should exit. Use\n");
	mprint ("                       this parameter if you want to process a live stream\n");
	mprint ("                       but not kill ccextractor externally.\n");
	mprint ("                       Note: If -s is used then only one input file is\n");
	mprint ("                       allowed.\n");
	mprint ("  -poc  --usepicorder: Use the pic_order_cnt_lsb in AVC/H.264 data streams\n");
	mprint ("                       to order the CC information.  The default way is to\n");
	mprint ("                       use the PTS information.  Use this switch only when\n");
	mprint ("                       needed.\n");
	mprint ("                -myth: Force MythTV code branch.\n");
	mprint ("              -nomyth: Disable MythTV code branch.\n");
	mprint ("                       The MythTV branch is needed for analog captures where\n");
	mprint ("                       the closed caption data is stored in the VBI, such as\n");
	mprint ("                       those with bttv cards (Hauppage 250 for example). This\n");
	mprint ("                       is detected automatically so you don't need to worry\n");
	mprint ("                       about this unless autodetection doesn't work for you.\n");
	mprint ("       -wtvconvertfix: This switch works around a bug in Windows 7's built in\n");
	mprint ("                       software to convert *.wtv to *.dvr-ms. For analog NTSC\n");
	mprint ("                       recordings the CC information is marked as digital\n");
	mprint ("                       captions. Use this switch only when needed.\n");
	mprint ("            -wtvmpeg2: Read the captions from the MPEG2 video stream rather\n");
	mprint ("                       than the captions stream in WTV files\n");
	mprint (" -pn --program-number: In TS mode, specifically select a program to process.\n");
	mprint ("                       Not needed if the TS only has one. If this parameter\n");
	mprint ("                       is not specified and CCExtractor detects more than one\n");
	mprint ("                       program in the input, it will list the programs found\n");
	mprint ("                       and terminate without doing anything, unless\n");
	mprint ("                       -autoprogram (see below) is used.\n");
	mprint ("         -autoprogram: If there's more than one program in the stream, just use\n");
	mprint ("                       the first one we find that contains a suitable stream.\n");
	mprint ("             -datapid: Don't try to find out the stream for caption/teletext\n");
	mprint ("                       data, just use this one instead.\n");
	mprint ("      -datastreamtype: Instead of selecting the stream by its PID, select it\n");
	mprint ("                       by its type (pick the stream that has this type in\n");
	mprint ("                       the PMT)\n");
	mprint ("          -streamtype: Assume the data is of this type, don't autodetect. This\n");
	mprint ("                       parameter may be needed if -datapid or -datastreamtype\n");
	mprint ("                       is used and CCExtractor cannot determine how to process\n");
	mprint ("                       the stream. The value will usually be 2 (MPEG video) or\n");
	mprint ("                       6 (MPEG private data).\n");
	mprint ("    -haup --hauppauge: If the video was recorder using a Hauppauge card, it\n");
	mprint ("                       might need special processing. This parameter will\n");
	mprint ("                       force the special treatment.\n");
	mprint ("         -mp4vidtrack: In MP4 files the closed caption data can be embedded in\n");
	mprint ("                       the video track or in a dedicated CC track. If a\n");
	mprint ("                       dedicated track is detected it will be processed instead\n");
	mprint ("                       of the video track. If you need to force the video track\n");
	mprint ("                       to be processed instead use this option.\n");
	mprint ("       -noautotimeref: Some streams come with broadcast date information. When\n");
	mprint ("                       such data is available, CCExtractor will set its time\n");
	mprint ("                       reference to the received data. Use this parameter if\n");
	mprint ("                       you prefer your own reference. Note: Current this only\n");
	mprint ("                       affects Teletext in timed transcript with -datets.\n");
	mprint ("           --noscte20: Ignore SCTE-20 data if present.\n");
	mprint ("\n");
	mprint ("Options that affect what kind of output will be produced:\n");
	mprint("				  -bom: Append a BOM (Byte Order Mark) to output files.\n");
	mprint("						Note that most text processing tools in linux will not\n");
	mprint("						like BOM.\n");
	mprint("						This is the default in Windows builds.\n");
	mprint("				-nobom: Do not append a BOM (Byte Order Mark) to output files.\n");
	mprint("						Note that this may break files when using Windows.\n");
	mprint("						This is the default in non-Windows builds.\n");
	mprint ("             -unicode: Encode subtitles in Unicode instead of Latin-1.\n");
	mprint ("                -utf8: Encode subtitles in UTF-8 (no longer needed.\n");
	mprint ("                       because UTF-8 is now the default).\n");
	mprint ("              -latin1: Encode subtitles in Latin-1\n");
	mprint ("  -nofc --nofontcolor: For .srt/.sami/.vtt, don't add font color tags.\n");
	mprint ("  --nohtmlescape: For .srt/.sami/.vtt, don't covert html unsafe character\n");
	mprint ("-nots --notypesetting: For .srt/.sami/.vtt, don't add typesetting tags.\n");
	mprint ("                -trim: Trim lines.\n");
	mprint ("   -dc --defaultcolor: Select a different default color (instead of\n");
	mprint ("                       white). This causes all output in .srt/.smi/.vtt\n");
	mprint ("                       files to have a font tag, which makes the files\n");
	mprint ("                       larger. Add the color you want in RGB, such as\n");
	mprint ("                       -dc #FF0000 for red.\n");
	mprint ("    -sc --sentencecap: Sentence capitalization. Use if you hate\n");
	mprint ("                       ALL CAPS in subtitles.\n");
	mprint ("  --capfile -caf file: Add the contents of 'file' to the list of words\n");
	mprint ("                       that must be capitalized. For example, if file\n");
	mprint ("                       is a plain text file that contains\n\n");
	mprint ("                       Tony\n");
	mprint ("                       Alan\n\n");
	mprint ("                       Whenever those words are found they will be written\n");
	mprint ("                       exactly as they appear in the file.\n");
	mprint ("                       Use one line per word. Lines starting with # are\n");
	mprint ("                       considered comments and discarded.\n\n");
	mprint ("          -unixts REF: For timed transcripts that have an absolute date\n");
	mprint ("                       instead of a timestamp relative to the file start), use\n");
	mprint ("                       this time reference (UNIX timestamp). 0 => Use current\n");
	mprint ("                       system time.\n");
	mprint ("                       ccextractor will automatically switch to transport\n");
	mprint ("                       stream UTC timestamps when available.\n");
	mprint ("              -datets: In transcripts, write time as YYYYMMDDHHMMss,ms.\n");
	mprint ("               -sects: In transcripts, write time as ss,ms\n");
	mprint ("                -UCLA: Transcripts are generated with a specific format\n");
	mprint ("                       that is convenient for a specific project, feel\n");
	mprint ("                       free to play with it but be aware that this format\n");
	mprint ("                       is really live - don't rely on its output format\n");
	mprint ("                       not changing between versions.\n");
	mprint ("                  -lf: Use LF (UNIX) instead of CRLF (DOS, Windows) as line\n");
	mprint ("                       terminator.\n");
	mprint ("            -autodash: Based on position on screen, attempt to determine\n");
	mprint ("                       the different speakers and a dash (-) when each\n");
	mprint ("                       of them talks (.srt/.vtt only, -trim required).\n");
	mprint ("         -xmltv mode:  produce an XMLTV file containing the EPG data from\n");
	mprint ("                       the source TS file. Mode: 1 = full output\n");
	mprint ("                       2 = live output. 3 = both\n\n");

	mprint ("Options that affect how ccextractor reads and writes (buffering):\n");

	mprint ("    -bi --bufferinput: Forces input buffering.\n");
	mprint (" -nobi -nobufferinput: Disables input buffering.\n");
	mprint (" -bs --buffersize val: Specify a size for reading, in bytes (suffix with K or\n");
	mprint ("                       or M for kilobytes and megabytes). Default is 16M.\n");
	mprint ("                 -koc: keep-output-close. If used then CCExtractor will close\n"); 
	mprint ("                       the output file after writing each subtitle frame and\n");
	mprint ("                       attempt to create it again when needed.\n");
	mprint ("     -ff --forceflush: Flush the file buffer whenever content is written.\n");
	mprint ("\n");

	mprint ("Options that affect the built-in closed caption decoder:\n");

	mprint ("                 -dru: Direct Roll-Up. When in roll-up mode, write character by\n");
	mprint ("                       character instead of line by line. Note that this\n");
	mprint ("                       produces (much) larger files.\n");
	mprint ("     -noru --norollup: If you hate the repeated lines caused by the roll-up\n");
	mprint ("                       emulation, you can have ccextractor write only one\n");
	mprint ("                       line at a time, getting rid of these repeated lines.\n");
	mprint ("     -ru1 / ru2 / ru3: roll-up captions can consist of 2, 3 or 4 visible\n");
	mprint ("                       lines at any time (the number of lines is part of\n");
	mprint ("                       the transmission). If having 3 or 4 lines annoys\n");
	mprint ("                       you you can use -ru to force the decoder to always\n");
	mprint ("                       use 1, 2 or 3 lines. Note that 1 line is not\n");
	mprint ("                       a real mode rollup mode, so CCExtractor does what\n");
	mprint ("                       it can.\n");
	mprint ("                       In -ru1 the start timestamp is actually the timestamp\n");
	mprint ("                       of the first character received which is possibly more\n");
	mprint ("                       accurate.\n");
	mprint ("\n");

	mprint ("Options that affect timing:\n");

	mprint ("            -delay ms: For srt/sami/webvtt, add this number of milliseconds to\n");
	mprint ("                       all times. For example, -delay 400 makes subtitles\n");
	mprint ("                       appear 400ms late. You can also use negative numbers\n");
	mprint ("                       to make subs appear early.\n");
	mprint ("Notes on times: -startat and -endat times are used first, then -delay.\n");
	mprint ("So if you use -srt -startat 3:00 -endat 5:00 -delay 120000, ccextractor will\n");
	mprint ("generate a .srt file, with only data from 3:00 to 5:00 in the input file(s)\n");
	mprint ("and then add that (huge) delay, which would make the final file start at\n");
	mprint ("5:00 and end at 7:00.\n\n");

	mprint ("Options that affect what segment of the input file(s) to process:\n");

	mprint ("        -startat time: Only write caption information that starts after the\n");
	mprint ("                       given time.\n");
	mprint ("                       Time can be seconds, MM:SS or HH:MM:SS.\n");
	mprint ("                       For example, -startat 3:00 means 'start writing from\n");
	mprint ("                       minute 3.\n");
	mprint ("          -endat time: Stop processing after the given time (same format as\n");
	mprint ("                       -startat).\n");
	mprint ("                       The -startat and -endat options are honored in all\n");
	mprint ("                       output formats.  In all formats with timing information\n");
	mprint ("                       the times are unchanged.\n");
	mprint ("-scr --screenfuls num: Write 'num' screenfuls and terminate processing.\n\n");

	mprint ("Options that affect which codec is to be used have to be searched in input\n");

	mprint ("  If codec type is not selected then first elementary stream suitable for \n"
			"  subtitle is selected, please consider -teletext -noteletext override this\n"
			"  option.\n"
			"      -codec dvbsub    select the dvb subtitle from all elementary stream,\n"
			"                        if stream of dvb subtitle type is not found then \n"
			"                        nothing is selected and no subtitle is generated\n"
			"      -nocodec dvbsub   ignore dvb subtitle and follow default behaviour\n"
			"      -codec teletext   select the teletext subtitle from elementary stream\n"
			"      -nocodec teletext ignore teletext subtitle\n"
			"  NOTE: option given in form -foo=bar ,-foo = bar and --foo=bar are invalid\n"
			"        valid option are only in form -foo bar\n"
			"        nocodec and codec parameter must not be same if found to be same \n"
			"        then parameter of nocodec is ignored, this flag should be passed \n"
			"        once, more then one are not supported yet and last parameter would \n"
			"        taken in consideration\n");

	mprint ("Adding start and end credits:\n");

	mprint ("  CCExtractor can _try_ to add a custom message (for credits for example) at\n");
	mprint ("  the start and end of the file, looking for a window where there are no\n");
	mprint ("  captions. If there is no such window, then no text will be added.\n");
	mprint ("  The start window must be between the times given and must have enough time\n");
	mprint ("  to display the message for at least the specified time.\n");
	mprint ("        --startcreditstext txt: Write this text as start credits. If there are\n");
	mprint ("                                several lines, separate them with the\n");
	mprint ("                                characters \\n, for example Line1\\nLine 2.\n");
	mprint ("  --startcreditsnotbefore time: Don't display the start credits before this\n");
	mprint ("                                time (S, or MM:SS). Default: %s\n", DEF_VAL_STARTCREDITSNOTBEFORE);
	mprint ("   --startcreditsnotafter time: Don't display the start credits after this\n");
	mprint ("                                time (S, or MM:SS). Default: %s\n", DEF_VAL_STARTCREDITSNOTAFTER);
	mprint (" --startcreditsforatleast time: Start credits need to be displayed for at least\n");
	mprint ("                                this time (S, or MM:SS). Default: %s\n", DEF_VAL_STARTCREDITSFORATLEAST);
	mprint ("  --startcreditsforatmost time: Start credits should be displayed for at most\n");
	mprint ("                                this time (S, or MM:SS). Default: %s\n", DEF_VAL_STARTCREDITSFORATMOST);
	mprint ("          --endcreditstext txt: Write this text as end credits. If there are\n");
	mprint ("                                several lines, separate them with the\n");
	mprint ("                                characters \\n, for example Line1\\nLine 2.\n");
	mprint ("   --endcreditsforatleast time: End credits need to be displayed for at least\n");
	mprint ("                                this time (S, or MM:SS). Default: %s\n", DEF_VAL_ENDCREDITSFORATLEAST);
	mprint ("    --endcreditsforatmost time: End credits should be displayed for at most\n");
	mprint ("                                this time (S, or MM:SS). Default: %s\n", DEF_VAL_ENDCREDITSFORATMOST);
	mprint ("\n");

	mprint ("Options that affect debug data:\n");

	mprint ("               -debug: Show lots of debugging output.\n");
	mprint ("                 -608: Print debug traces from the EIA-608 decoder.\n");
	mprint ("                       If you need to submit a bug report, please send\n");
	mprint ("                       the output from this option.\n");
	mprint ("                 -708: Print debug information from the (currently\n");
	mprint ("                       in development) EIA-708 (DTV) decoder.\n");
	mprint ("              -goppts: Enable lots of time stamp output.\n");
	mprint ("            -xdsdebug: Enable XDS debug data (lots of it).\n");
	mprint ("               -vides: Print debug info about the analysed elementary\n");
	mprint ("                       video stream.\n");
	mprint ("               -cbraw: Print debug trace with the raw 608/708 data with\n");
	mprint ("                       time stamps.\n");
	mprint ("              -nosync: Disable the syncing code.  Only useful for debugging\n");
	mprint ("                       purposes.\n");
	mprint ("             -fullbin: Disable the removal of trailing padding blocks\n");
	mprint ("                       when exporting to bin format.  Only useful for\n");
	mprint ("                       for debugging purposes.\n");
	mprint ("          -parsedebug: Print debug info about the parsed container\n");
	mprint ("                       file. (Only for TS/ASF files at the moment.)\n");
	mprint ("            -parsePAT: Print Program Association Table dump.\n");
	mprint ("            -parsePMT: Print Program Map Table dump.\n");
	mprint("              -dumpdef: Hex-dump defective TS packets.\n");
	mprint (" -investigate_packets: If no CC packets are detected based on the PMT, try\n");
	mprint ("                       to find data in all packets by scanning.\n\n");

	mprint ("Teletext related options:\n");

	mprint ("          -tpage page: Use this page for subtitles (if this parameter\n");
	mprint ("                       is not used, try to autodetect). In Spain the\n");
	mprint ("                       page is always 888, may vary in other countries.\n");
	mprint ("            -tverbose: Enable verbose mode in the teletext decoder.\n\n");
	mprint ("            -teletext: Force teletext mode even if teletext is not detected.\n");
	mprint ("                       If used, you should also pass -datapid to specify\n");
	mprint ("                       the stream ID you want to process.\n");
	mprint ("          -noteletext: Disable teletext processing. This might be needed\n");
	mprint ("                       for video streams that have both teletext packets\n");
	mprint ("                       and CEA-608/708 packets (if teletext is processed\n");
	mprint ("                       then CEA-608/708 processing is disabled).\n");
	mprint ("\n");

	mprint("Transcript customizing options:\n");

	mprint("    -customtxt format: Use the passed format to customize the (Timed) Transcript\n");
	mprint("                       output. The format must be like this: 1100100 (7 digits).\n");
	mprint("                       These indicate whether the next things should be displayed\n");
	mprint("                       or not in the (timed) transcript. They represent (in order):\n");
	mprint("                           - Display start time\n");
	mprint("                           - Display end time\n");
	mprint("                           - Display caption mode\n");
	mprint("                           - Display caption channel\n");
	mprint("                           - Use a relative timestamp ( relative to the sample)\n");
	mprint("                           - Display XDS info\n");
	mprint("                           - Use colors\n");
	mprint("                       Examples:\n");
	mprint("                       0000101 is the default setting for transcripts\n");
	mprint("                       1110101 is the default for timed transcripts\n");
	mprint("                       1111001 is the default setting for -ucla\n");
	mprint("                       Make sure you use this parameter after others that might\n");
	mprint("                       affect these settings (-out, -ucla, -xds, -txt, -ttxt, ...)\n");

	mprint("\n");

	mprint ("Communication with other programs and console output:\n");

	mprint ("   --gui_mode_reports: Report progress and interesting events to stderr\n");
	mprint ("                       in a easy to parse format. This is intended to be\n");
	mprint ("                       used by other programs. See docs directory for.\n");
	mprint ("                       details.\n");
	mprint ("    --no_progress_bar: Suppress the output of the progress bar\n");
	mprint ("               -quiet: Don't write any message.\n");
	mprint ("\n");
	mprint ("Notes on the CEA-708 decoder: While it is starting to be useful, it's\n");
	mprint ("a work in progress. A number of things don't work yet in the decoder\n");
	mprint ("itself, and many of the auxiliary tools (case conversion to name one)\n");
	mprint ("won't do anything yet. Feel free to submit samples that cause problems\n");
	mprint ("and feature requests.\n");
	mprint ("\n");
	mprint("Notes on spupng output format:\n");
	mprint("One .xml file is created per output field. A set of .png files are created in\n");
	mprint("a directory with the same base name as the corresponding .xml file(s), but with\n");
	mprint("a .d extension. Each .png file will contain an image representing one caption\n");
	mprint("and named subNNNN.png, starting with sub0000.png.\n");
	mprint("For example, the command:\n");
	mprint("    ccextractor -out=spupng input.mpg\n");
	mprint("will create the files:\n");
	mprint("    input.xml\n");
	mprint("    input.d/sub0000.png\n");
	mprint("    input.d/sub0001.png\n");
	mprint("    ...\n");
	mprint("The command:\n");
	mprint("    ccextractor -out=spupng -o /tmp/output -12 input.mpg\n");
	mprint("will create the files:\n");
	mprint("    /tmp/output_1.xml\n");
	mprint("    /tmp/output_1.d/sub0000.png\n");
	mprint("    /tmp/output_1.d/sub0001.png\n");
	mprint("    ...\n");
	mprint("    /tmp/output_2.xml\n");
	mprint("    /tmp/output_2.d/sub0000.png\n");
	mprint("    /tmp/output_2.d/sub0001.png\n");
	mprint("    ...\n");
}

void parse_708_services (struct ccx_s_options *opts, char *s)
{
	const char *all = "all";
	size_t all_len = strlen(all);
	int diff = strncmp(s, all, all_len);
	if (!diff) {
		size_t s_len = strlen(s);
		char *charset = NULL;
		if (s_len > all_len + 2) // '[' and ']'
			charset = strndup(s + all_len + 1, s_len - all_len - 2);

		opts->settings_dtvcc.enabled = 1;
		opts->enc_cfg.dtvcc_extract = 1;
		opts->enc_cfg.all_services_charset = charset;

		opts->enc_cfg.services_charsets = (char **) calloc(sizeof(char *), CCX_DTVCC_MAX_SERVICES);
		if (!opts->enc_cfg.services_charsets)
			ccx_common_logging.fatal_ftn(EXIT_NOT_ENOUGH_MEMORY, "parse_708_services");
		memset(opts->enc_cfg.services_charsets, 0, CCX_DTVCC_MAX_SERVICES * sizeof(char *));

		for (int i = 0; i < CCX_DTVCC_MAX_SERVICES; i++)
		{
			opts->settings_dtvcc.services_enabled[i] = 1;
			opts->enc_cfg.services_enabled[i] = 1;
		}

		opts->settings_dtvcc.active_services_count = CCX_DTVCC_MAX_SERVICES;
		return;
	}

	char *c, *e, *l;
	if (s == NULL)
		return;
	l = s + strlen(s);
	for (c = s; c < l && *c; )
	{
		int svc = -1;
		while (*c && !isdigit(*c))
			c++;
		if (!*c) // We're done
			break;
		e = c;
		while (isdigit (*e))
			e++;
		int charset_start_found = (*e == '[');
		*e = 0;
		svc = atoi(c);
		if (svc < 1 || svc > CCX_DTVCC_MAX_SERVICES)
			fatal(EXIT_MALFORMED_PARAMETER,
				   "[CEA-708] Malformed parameter: "
						   "Invalid service number (%d), valid range is 1-%d.", svc, CCX_DTVCC_MAX_SERVICES);
		opts->settings_dtvcc.services_enabled[svc - 1] = 1;
		opts->enc_cfg.services_enabled[svc - 1] = 1;
		opts->settings_dtvcc.enabled = 1;
		opts->enc_cfg.dtvcc_extract = 1;
		opts->settings_dtvcc.active_services_count++;

		if (!opts->enc_cfg.services_charsets)
		{
			opts->enc_cfg.services_charsets = (char **) calloc(sizeof(char *), CCX_DTVCC_MAX_SERVICES);
			if (!opts->enc_cfg.services_charsets)
				ccx_common_logging.fatal_ftn(EXIT_NOT_ENOUGH_MEMORY, "parse_708_services");
			memset(opts->enc_cfg.services_charsets, 0, CCX_DTVCC_MAX_SERVICES * sizeof(char *));
		}

		e = e + 1;
		c = e;

		if (!charset_start_found)
			continue;

		while (*e && *e != ']' && *e != ',')
			e++;
		if (*e == ']')
		{
			char *charset = strndup(c, e - c);
			if (strlen(charset))
				opts->enc_cfg.services_charsets[svc - 1] = charset;
			c = e + 1;
		}
		else if (!*e)
		{
			fatal(EXIT_MALFORMED_PARAMETER,
				   "[CEA-708] Malformed parameter: missing closing ] in CEA-708 services list");
		}
	}
	if (!opts->settings_dtvcc.active_services_count)
		fatal(EXIT_MALFORMED_PARAMETER,
			  "[CEA-708] Malformed parameter: no services");
}

long atol_size (char *s)
{
	long val=atoi (s);
	if (toupper (s[strlen (s)-1])=='M')
		val=val*1024*1024;
	else if (toupper (s[strlen (s)-1])=='K')
		val=val*1024;
	return val;
}

int atoi_hex (char *s)
{
	if (strlen (s)>2 && s[0]=='0' && (s[1]=='x' || s[1]=='X'))
	{
		// Hexadecimal
		return strtol(s+2, NULL, 16);
	}
	else
	{
		return atoi (s);
	}
}

int parse_parameters (struct ccx_s_options *opt, int argc, char *argv[])
{
	// Parse parameters
	for (int i=1; i<argc; i++)
	{
		if (!strcmp (argv[i],"--help") || !strcmp(argv[i], "-h"))
		{
			usage();
			return EXIT_WITH_HELP;
		}
		if (strcmp (argv[i], "-")==0 || strcmp(argv[i], "-stdin") == 0)
		{

			opt->input_source=CCX_DS_STDIN;
			opt->live_stream=-1;
			continue;
		}
		if (argv[i][0]!='-')
		{
			int rc;
			if (argv[i][strlen (argv[i])-1]!='+')
			{
				rc=append_file_to_queue (opt, argv[i]);
			}
			else
			{
				argv[i][strlen (argv[i])-1]=0;
				rc=add_file_sequence (opt, argv[i]);
			}
			if (rc)
			{
				fatal (EXIT_NOT_ENOUGH_MEMORY, "Fatal: Not enough memory.\n");
			}
			continue;
		}
		if (strcmp (argv[i],"-bi")==0 ||
				strcmp (argv[i],"--bufferinput")==0)
		{
			opt->buffer_input = 1;
			continue;
		}
		if (strcmp (argv[i],"-nobi")==0 ||
				strcmp (argv[i],"--nobufferinput")==0)
		{
			opt->buffer_input = 0;
			continue;
		}
		if (strcmp(argv[i], "-koc") == 0)
		{
			opt->keep_output_closed = 1;
			continue;
		}
		if (strcmp(argv[i], "-ff") == 0 || strcmp(argv[i], "--forceflush") == 0)
		{
			opt->force_flush = 1;
			continue;
		}

		if ((strcmp (argv[i],"-bs")==0 || strcmp (argv[i],"--buffersize")==0) && i<argc-1)
		{
			FILEBUFFERSIZE = atol_size(argv[i+1]);
			if (FILEBUFFERSIZE<8)
				FILEBUFFERSIZE=8; // Otherwise crashes are guaranteed at least in MythTV
			i++;
			continue;
		}
		if (strcmp (argv[i],"-dru")==0)
		{
			opt->settings_608.direct_rollup = 1;
			continue;
		}
		if (strcmp (argv[i],"-nofc")==0 ||
				strcmp (argv[i],"--nofontcolor")==0)
		{
			opt->nofontcolor=1;
			continue;
		}
		if (strcmp (argv[i],"--nohtmlescape")==0)
		{
			opt->nohtmlescape=1;
			continue;
		}
		if (strcmp(argv[i], "-bom") == 0){
			opt->enc_cfg.no_bom = 0;
			continue;
		}
		if (strcmp(argv[i], "-nobom") == 0){
			opt->enc_cfg.no_bom = 1;
			continue;
		}
		if (strcmp (argv[i],"-nots")==0 ||
				strcmp (argv[i],"--notypesetting")==0)
		{
			opt->notypesetting=1;
			continue;
		}

		/* Input file formats */
		if ( strcmp (argv[i],"-es")==0 ||
			strcmp (argv[i],"-ts")==0 ||
			strcmp (argv[i],"-ps")==0 ||
			strcmp (argv[i],"-nots")==0 ||
			strcmp (argv[i],"-asf")==0 ||
			strcmp (argv[i],"-wtv")==0 ||
			strcmp (argv[i],"-mp4")==0 ||
			strcmp (argv[i],"--dvr-ms")==0 )
		{
			set_input_format (opt, argv[i]);
			continue;
		}
		if (strncmp (argv[i],"-in=", 4)==0)
		{
			set_input_format (opt, argv[i]+4);
			continue;
		}

		/*user specified subtitle to be selected */

<<<<<<< HEAD
		if(strcmp (argv[i],"-codec") == 0 && i<argc-1)
=======
		if(!strcmp (argv[i],"-codec") && i < argc - 1)
>>>>>>> b2bfebce
		{
			i++;
			if(!strcmp (argv[i],"teletext"))
			{
				opt->demux_cfg.codec = CCX_CODEC_TELETEXT;
			}
			else if(!strcmp (argv[i],"dvbsub"))
			{
				opt->demux_cfg.codec = CCX_CODEC_DVB;
			}
			else
			{
				mprint("Invalid option for codec %s\n",argv[i]);
			}
			continue;
		}
		/*user specified subtitle to be selected */

<<<<<<< HEAD
		if(strcmp (argv[i],"-nocodec") == 0 && i<argc-1)
=======
		if(!strcmp (argv[i],"-nocodec") && i < argc - 1)
>>>>>>> b2bfebce
		{
			i++;
			if(!strcmp (argv[i],"teletext"))
			{
				opt->demux_cfg.nocodec = CCX_CODEC_TELETEXT;
			}
			else if(!strcmp (argv[i],"dvbsub"))
			{
				opt->demux_cfg.nocodec = CCX_CODEC_DVB;
			}
			else
			{
				mprint("Invalid option for codec %s\n",argv[i]);
			}
			continue;
		}
		/* Output file formats */
		if (strcmp (argv[i],"-srt")==0 ||
				strcmp (argv[i],"-dvdraw")==0 ||
				strcmp(argv[i], "-sami") == 0 || strcmp(argv[i], "-smi") == 0 || strcmp(argv[i], "-webvtt") == 0 ||
				strcmp (argv[i],"--transcript")==0 || strcmp (argv[i],"-txt")==0 ||
				strcmp (argv[i],"--timedtranscript")==0 || strcmp (argv[i],"-ttxt")==0 ||
				strcmp (argv[i],"-null")==0)
		{
			set_output_format (opt, argv[i]);
			continue;
		}
		if (strncmp (argv[i],"-out=", 5)==0)
		{
			set_output_format (opt, argv[i]+5);
			continue;
		}

		/* Credit stuff */
		if ((strcmp (argv[i],"--startcreditstext")==0)
				&& i<argc-1)
		{
			opt->enc_cfg.start_credits_text=argv[i+1];
			i++;
			continue;
		}
		if ((strcmp (argv[i],"--startcreditsnotbefore")==0)
				&& i<argc-1)
		{
			if (stringztoms (argv[i+1],&opt->enc_cfg.startcreditsnotbefore)==-1)
			{
				fatal (EXIT_MALFORMED_PARAMETER, "--startcreditsnotbefore only accepts SS, MM:SS or HH:MM:SS\n");
			}
			i++;
			continue;
		}
		if ((strcmp (argv[i],"--startcreditsnotafter")==0)
				&& i<argc-1)
		{
			if (stringztoms (argv[i+1],&opt->enc_cfg.startcreditsnotafter)==-1)
			{
				fatal (EXIT_MALFORMED_PARAMETER, "--startcreditsnotafter only accepts SS, MM:SS or HH:MM:SS\n");
			}
			i++;
			continue;
		}
		if ((strcmp (argv[i],"--startcreditsforatleast")==0)
				&& i<argc-1)
		{
			if (stringztoms (argv[i+1],&opt->enc_cfg.startcreditsforatleast)==-1)
			{
				fatal (EXIT_MALFORMED_PARAMETER, "--startcreditsforatleast only accepts SS, MM:SS or HH:MM:SS\n");
			}
			i++;
			continue;
		}
		if ((strcmp (argv[i],"--startcreditsforatmost")==0)
				&& i<argc-1)
		{
			if (stringztoms (argv[i+1],&opt->enc_cfg.startcreditsforatmost)==-1)
			{
				fatal (EXIT_MALFORMED_PARAMETER, "--startcreditsforatmost only accepts SS, MM:SS or HH:MM:SS\n");
			}
			i++;
			continue;
		}

		if  ((strcmp (argv[i],"--endcreditstext")==0 )
				&& i<argc-1)
		{
			opt->enc_cfg.end_credits_text=argv[i+1];
			i++;
			continue;
		}
		if ((strcmp (argv[i],"--endcreditsforatleast")==0)
				&& i<argc-1)
		{
			if (stringztoms (argv[i+1],&opt->enc_cfg.endcreditsforatleast)==-1)
			{
				fatal (EXIT_MALFORMED_PARAMETER, "--endcreditsforatleast only accepts SS, MM:SS or HH:MM:SS\n");
			}
			i++;
			continue;
		}
		if ((strcmp (argv[i],"--endcreditsforatmost")==0)
				&& i<argc-1)
		{
			if (stringztoms (argv[i+1],&opt->enc_cfg.endcreditsforatmost)==-1)
			{
				fatal (EXIT_MALFORMED_PARAMETER, "--startcreditsforatmost only accepts SS, MM:SS or HH:MM:SS\n");
			}
			i++;
			continue;
		}

		/* More stuff */
		if (strcmp (argv[i],"-ve")==0 ||
				strcmp (argv[i],"--videoedited")==0)
		{
			opt->binary_concat=0;
			continue;
		}
		if (strcmp (argv[i],"-12")==0)
		{
			opt->extract = 12;
			continue;
		}
		if (strcmp (argv[i],"-gt")==0 ||
				strcmp (argv[i],"--goptime")==0)
		{
			opt->use_gop_as_pts = 1;
			continue;
		}
		if (strcmp (argv[i],"-nogt")==0 ||
				strcmp (argv[i],"--nogoptime")==0)
		{
			opt->use_gop_as_pts = -1; // Don't use even if we would want to
			continue;
		}
		if (strcmp (argv[i],"-fp")==0 ||
				strcmp (argv[i],"--fixpadding")==0)
		{
			opt->fix_padding = 1;
			continue;
		}
		if (strcmp (argv[i],"-90090")==0)
		{
			MPEG_CLOCK_FREQ=90090;
			continue;
		}
		if (strcmp (argv[i],"--noscte20")==0)
		{
			opt->noscte20 = 1;
			continue;
		}
		if (strcmp (argv[i],"-noru")==0 ||
				strcmp (argv[i],"--norollup")==0)
		{
			opt->no_rollup = 1;
			opt->settings_608.no_rollup = 1;
			opt->settings_dtvcc.no_rollup = 1;
			continue;
		}
		if (strcmp (argv[i],"-ru1")==0)
		{
			opt->settings_608.force_rollup = 1;
			continue;
		}
		if (strcmp (argv[i],"-ru2")==0)
		{
			opt->settings_608.force_rollup = 2;
			continue;
		}
		if (strcmp (argv[i],"-ru3")==0)
		{
			opt->settings_608.force_rollup = 3;
			continue;
		}
		if (strcmp (argv[i],"-trim")==0)
		{
			opt->enc_cfg.trim_subs=1;
			continue;
		}
		if (strcmp (argv[i],"-outinterval")==0 && i<argc-1)
		{
			opt->out_interval = atoi(argv[i+1]);
			i++;
			continue;
		}
		if (strcmp (argv[i],"--gui_mode_reports")==0)
		{
			opt->gui_mode_reports=1;
			continue;
		}
		if (strcmp (argv[i],"--no_progress_bar")==0)
		{
			opt->no_progress_bar=1;
			continue;
		}
		if (strcmp (argv[i],"--sentencecap")==0 ||
				strcmp (argv[i],"-sc")==0)
		{
			opt->enc_cfg.sentence_cap=1;
			continue;
		}
		if ((strcmp (argv[i],"--capfile")==0 ||
					strcmp (argv[i],"-caf")==0)
				&& i<argc-1)
		{
			opt->enc_cfg.sentence_cap=1;
			opt->sentence_cap_file=argv[i+1];
			i++;
			continue;
		}
		if (strcmp (argv[i],"--program-number")==0 ||
				strcmp (argv[i],"-pn")==0)
		{
			if (i==argc-1 // Means no following argument
					|| !isanumber (argv[i+1])) // Means is not a number
				opt->demux_cfg.ts_forced_program = -1; // Autodetect
			else
			{
				opt->demux_cfg.ts_forced_program=atoi_hex (argv[i+1]);
				opt->demux_cfg.ts_forced_program_selected=1;
				i++;
			}
			continue;
		}
		if (strcmp (argv[i],"-autoprogram")==0)
		{
			opt->demux_cfg.ts_autoprogram=1;
			continue;
		}
		if (strcmp (argv[i],"-multiprogram")==0)
		{
			opt->multiprogram = 1;
			opt->demux_cfg.ts_allprogram = CCX_TRUE;
			continue;
		}
		if (strcmp (argv[i],"--stream")==0 ||
				strcmp (argv[i],"-s")==0)
		{
			if (i==argc-1 // Means no following argument
					|| !isanumber (argv[i+1])) // Means is not a number
				opt->live_stream=-1; // Live stream without timeout
			else
			{
				opt->live_stream=atoi_hex (argv[i+1]);
				i++;
			}
			continue;
		}
		if ((strcmp (argv[i],"--defaultcolor")==0 ||
					strcmp (argv[i],"-dc")==0)
				&& i<argc-1)
		{
			if (strlen (argv[i+1])!=7 || argv[i+1][0]!='#')
			{
				fatal (EXIT_MALFORMED_PARAMETER, "--defaultcolor expects a 7 character parameter that starts with #\n");
			}
			strcpy ((char *) usercolor_rgb,argv[i+1]);
			opt->settings_608.default_color = COL_USERDEFINED;
			i++;
			continue;
		}
		if (strcmp (argv[i],"-delay")==0 && i<argc-1)
		{
			if (parsedelay (opt, argv[i+1]))
			{
				fatal (EXIT_MALFORMED_PARAMETER, "-delay only accept integers (such as -300 or 300)\n");
			}
			i++;
			continue;
		}
		if ((strcmp (argv[i],"-scr")==0 ||
					strcmp (argv[i],"--screenfuls")==0) && i<argc-1)
		{
			opt->settings_608.screens_to_process = atoi_hex(argv[i + 1]);
			if (opt->settings_608.screens_to_process<0)
			{
				fatal (EXIT_MALFORMED_PARAMETER, "--screenfuls only accepts positive integers.\n");
			}
			i++;
			continue;
		}
		if (strcmp (argv[i],"-startat")==0 && i<argc-1)
		{
			if (stringztoms (argv[i+1],&opt->extraction_start)==-1)
			{
				fatal (EXIT_MALFORMED_PARAMETER, "-startat only accepts SS, MM:SS or HH:MM:SS\n");
			}
			i++;
			continue;
		}
		if (strcmp (argv[i],"-endat")==0 && i<argc-1)
		{
			if (stringztoms (argv[i+1],&opt->extraction_end)==-1)
			{
				fatal (EXIT_MALFORMED_PARAMETER, "-endat only accepts SS, MM:SS or HH:MM:SS\n");
			}
			i++;
			continue;
		}
		if (strcmp (argv[i],"-1")==0)
		{
			opt->extract = 1;
			continue;
		}
		if (strcmp (argv[i],"-2")==0)
		{
			opt->extract = 2;
			continue;
		}
		if (strcmp (argv[i],"-cc2")==0 || strcmp (argv[i],"-CC2")==0)
		{
			opt->cc_channel=2;
			continue;
		}
		if (strcmp (argv[i],"-stdout")==0)
		{
			if (opt->messages_target==1) // Only change this if still stdout. -quiet could set it to 0 for example
				opt->messages_target=2; // stderr
			opt->cc_to_stdout=1;
			continue;
		}
		if (strcmp (argv[i],"-quiet")==0)
		{
			opt->messages_target=0;
			continue;
		}
		if (strcmp (argv[i],"-debug")==0)
		{
			opt->debug_mask |= CCX_DMT_VERBOSE;
			continue;
		}
		if (strcmp (argv[i],"-608")==0)
		{
			opt->debug_mask |= CCX_DMT_DECODER_608;
			continue;
		}
		if (strcmp (argv[i],"-deblev")==0)
		{
			opt->debug_mask |= CCX_DMT_LEVENSHTEIN;
			continue;
		}
		if (strcmp (argv[i],"-levdistmincnt")==0 && i<argc-1)
		{
			opt->levdistmincnt = atoi_hex(argv[i+1]);
			i++;
			continue;
		}
		if (strcmp (argv[i],"-levdistmaxpct")==0 && i<argc-1)
		{
			opt->levdistmaxpct = atoi_hex(argv[i+1]);
			i++;
			continue;
		}
		if (strcmp (argv[i],"-708")==0)
		{
			opt->debug_mask |= CCX_DMT_708;
			continue;
		}
		if (strcmp (argv[i],"-goppts")==0)
		{
			opt->debug_mask |= CCX_DMT_TIME;
			continue;
		}
		if (strcmp (argv[i],"-vides")==0)
		{
			opt->debug_mask |= CCX_DMT_VIDES;
			continue;
		}
		if (strcmp (argv[i],"-xds")==0)
		{
			// XDS can be set regardless of -UCLA (isFinal) usage.
			opt->transcript_settings.xds = 1;
			continue;
		}
		if (strcmp (argv[i],"-xdsdebug")==0)
		{
			opt->debug_mask |= CCX_DMT_DECODER_XDS;
			continue;
		}
		if (strcmp (argv[i],"-parsedebug")==0)
		{
			opt->debug_mask |= CCX_DMT_PARSE;
			continue;
		}
		if (strcmp (argv[i],"-parsePAT")==0 || strcmp (argv[i],"-parsepat")==0)
		{
			opt->debug_mask |= CCX_DMT_PAT;
			continue;
		}
		if (strcmp (argv[i],"-parsePMT")==0 || strcmp (argv[i],"-parsepmt")==0)
		{
			opt->debug_mask |= CCX_DMT_PMT;
			continue;
		}
		if (strcmp(argv[i], "-dumpdef") == 0)
		{
			opt->debug_mask |= CCX_DMT_DUMPDEF;
			continue;
		}
		if (strcmp (argv[i],"-investigate_packets")==0)
		{
			opt->investigate_packets=1;
			continue;
		}
		if (strcmp (argv[i],"-cbraw")==0)
		{
			opt->debug_mask |= CCX_DMT_CBRAW;
			continue;
		}
		if (strcmp (argv[i],"-tverbose")==0)
		{
			opt->debug_mask |= CCX_DMT_TELETEXT;
			tlt_config.verbose=1;
			continue;
		}
		if (strcmp (argv[i],"-fullbin")==0)
		{
			opt->fullbin = 1;
			continue;
		}
		if (strcmp (argv[i],"-nosync")==0)
		{
			opt->nosync = 1;
			continue;
		}
		if (strcmp (argv[i],"-haup")==0 || strcmp (argv[i],"--hauppauge")==0)
		{
			opt->hauppauge_mode = 1;
			continue;
		}
		if (strcmp (argv[i],"-mp4vidtrack")==0)
		{
			opt->mp4vidtrack = 1;
			continue;
		}
		if (strstr (argv[i],"-unicode")!=NULL)
		{
			opt->enc_cfg.encoding=CCX_ENC_UNICODE;
			continue;
		}
		if (strstr (argv[i],"-utf8")!=NULL)
		{
			opt->enc_cfg.encoding=CCX_ENC_UTF_8;
			continue;
		}
		if (strstr (argv[i],"-latin1")!=NULL)
		{
			opt->enc_cfg.encoding=CCX_ENC_LATIN_1;
			continue;
		}
		if (strcmp (argv[i],"-poc")==0 || strcmp (argv[i],"--usepicorder")==0)
		{
			opt->usepicorder = 1;
			continue;
		}
		if (strstr (argv[i],"-myth")!=NULL)
		{
			opt->auto_myth=1;
			continue;
		}
		if (strstr (argv[i],"-nomyth")!=NULL)
		{
			opt->auto_myth=0;
			continue;
		}
		if (strstr (argv[i],"-wtvconvertfix")!=NULL)
		{
			opt->wtvconvertfix=1;
			continue;
		}
		if (strstr (argv[i],"-wtvmpeg2")!=NULL)
		{
			opt->wtvmpeg2=1;
			continue;
		}
		if (strcmp (argv[i],"-o")==0 && i<argc-1)
		{
			opt->output_filename = argv[i+1];
			i++;
			continue;
		}
		if (strcmp (argv[i],"-cf")==0 && i<argc-1)
		{
			opt->demux_cfg.out_elementarystream_filename = argv[i+1];
			i++;
			continue;
		}
		if ( (strcmp (argv[i],"-svc")==0 || strcmp (argv[i],"--service")==0) &&
				i<argc-1)
		{
			parse_708_services(opt, argv[i + 1]);
			i++;
			continue;
		}
		if (strcmp (argv[i],"-datapid")==0 && i<argc-1)
		{
			opt->demux_cfg.ts_cappids[opt->demux_cfg.nb_ts_cappid] = atoi_hex(argv[i+1]);
			opt->demux_cfg.nb_ts_cappid++;
			i++;
			continue;
		}
		if (strcmp (argv[i],"-datastreamtype")==0 && i<argc-1)
		{
			opt->demux_cfg.ts_datastreamtype = atoi_hex(argv[i+1]);
			i++;
			continue;
		}
		if (strcmp (argv[i],"-streamtype")==0 && i<argc-1)
		{
			opt->demux_cfg.ts_forced_streamtype = atoi_hex(argv[i+1]);
			i++;
			continue;
		}
		/* Teletext stuff */
		if (strcmp (argv[i],"-tpage")==0 && i<argc-1)
		{
			tlt_config.page = atoi_hex(argv[i+1]);
			tlt_config.user_page = tlt_config.page;
			i++;
			continue;
		}
		if (strcmp (argv[i],"-UCLA")==0 || strcmp (argv[i],"-ucla")==0)
		{
			opt->millis_separator='.';
			opt->enc_cfg.no_bom = 1;
			if (!opt->transcript_settings.isFinal){
				opt->transcript_settings.showStartTime = 1;
				opt->transcript_settings.showEndTime = 1;
				opt->transcript_settings.showCC = 1;
				opt->transcript_settings.showMode = 1;
				opt->transcript_settings.relativeTimestamp = 0;
				opt->transcript_settings.isFinal = 1;
			}
			continue;
		}
		if (strcmp (argv[i],"-lf")==0 || strcmp (argv[i],"-LF")==0)
		{
			opt->enc_cfg.line_terminator_lf = 1;
			continue;
		}
		if (strcmp (argv[i],"-noautotimeref")==0)
		{
			opt->noautotimeref = 1;
			continue;
		}
		if (strcmp (argv[i],"-autodash")==0)
		{
			opt->enc_cfg.autodash = 1;
			continue;
		}
		if (strcmp (argv[i],"-xmltv")==0)
		{
			if (i==argc-1 // Means no following argument
					|| !isanumber (argv[i+1])) // Means is not a number
			opt->xmltv = 1;
			else
			{
				opt->xmltv=atoi_hex (argv[i+1]);
				i++;
			}
			continue;
		}
		
		if (strcmp (argv[i],"-xmltvliveinterval")==0)
		{
			if (i==argc-1 // Means no following argument
					|| !isanumber (argv[i+1])) // Means is not a number
			opt->xmltvliveinterval = 10;
			else
			{
				opt->xmltvliveinterval=atoi_hex (argv[i+1]);
				i++;
			}
			continue;
		}
		
		if (strcmp (argv[i],"-xmltvoutputinterval")==0)
		{
			if (i==argc-1 // Means no following argument
					|| !isanumber (argv[i+1])) // Means is not a number
			opt->xmltvoutputinterval = 0;
			else
			{
				opt->xmltvoutputinterval=atoi_hex (argv[i+1]);
				i++;
			}
			continue;
		}
		if (strcmp (argv[i],"-xmltvonlycurrent")==0)
		{
			opt->xmltvonlycurrent=1;
			i++;
			continue;
		}
		
		if (strcmp (argv[i],"-unixts")==0 && i<argc-1)
		{
			uint64_t t = 0;
			t = atoi_hex(argv[i + 1]);
			if (t <= 0)
			{
				time_t now = time(NULL);
				t = time(&now);
			}
			utc_refvalue = t;
			i++;
			opt->noautotimeref= 1; // If set by user don't attempt to fix
			continue;
		}
		if (strcmp (argv[i],"-sects")==0)
		{
			opt->date_format=ODF_SECONDS;
			continue;
		}
		if (strcmp (argv[i],"-datets")==0)
		{
			opt->date_format=ODF_DATE;
			continue;
		}
		if (strcmp (argv[i],"-teletext")==0)
		{
			opt->demux_cfg.codec = CCX_CODEC_TELETEXT;
			continue;
		}
		if (strcmp (argv[i],"-noteletext")==0)
		{
			opt->demux_cfg.nocodec = CCX_CODEC_TELETEXT;
			continue;
		}
		/* Custom transcript */
		if (strcmp(argv[i], "-customtxt") == 0 && i<argc - 1){
			char *format = argv[i + 1];
			if (strlen(format) == 7){
				if (opt->date_format == ODF_NONE)
					opt->date_format = ODF_HHMMSSMS; // Necessary for displaying times, if any would be used.
				if (!opt->transcript_settings.isFinal){
					opt->transcript_settings.showStartTime = format[0] - '0';
					opt->transcript_settings.showEndTime = format[1] - '0';
					opt->transcript_settings.showMode = format[2] - '0';
					opt->transcript_settings.showCC = format[3] - '0';
					opt->transcript_settings.relativeTimestamp = format[4] - '0';
					opt->transcript_settings.xds = format[5] - '0';
					opt->transcript_settings.useColors = format[6] - '0';
				} else {
					// Throw exception
					fatal(EXIT_INCOMPATIBLE_PARAMETERS, "customtxt cannot be set after -UCLA is used!");
				}
				i++;
			}
			else {
				fatal(EXIT_MALFORMED_PARAMETER, "Custom TXT format not OK: %s, expected 7 bits string\n",
						format);
			}
			continue;
		}
		/* Network stuff */
		if (strcmp (argv[i],"-udp")==0 && i<argc-1)
		{
			char *colon = strchr(argv[i + 1], ':');
			if (colon)
			{
				*colon = '\0';
				opt->udpaddr = argv[i + 1];
				opt->udpport = atoi_hex(colon + 1);
			}
			else
			{
				opt->udpaddr = NULL;
				opt->udpport = atoi_hex(argv[i + 1]);
			}

			opt->input_source = CCX_DS_NETWORK;
			i++;
			continue;
		}

		if (strcmp (argv[i],"-sendto")==0 && i<argc-1)
		{
			opt->send_to_srv = 1;

			set_output_format(opt, "bin");

			opt->xmltv = 2;
			opt->xmltvliveinterval = 2;

			char *addr = argv[i + 1];
			if (*addr == '[')
			{
				addr++;

				opt->srv_addr = addr;

				char *br = strchr(addr, ']');
				if (br == NULL)
					fatal (EXIT_INCOMPATIBLE_PARAMETERS, "Wrong address format, for IPv6 use [address]:port\n");
				*br = '\0';

				br++; /* Colon */
				if (*br != '\0')
					opt->srv_port = br + 1;

				i++;
				continue;
			}

			opt->srv_addr = argv[i + 1];

			char *colon = strchr(argv[i + 1], ':');
			if (colon != NULL)
			{
				*colon = '\0';
				opt->srv_port = colon + 1;
			}

			i++;
			continue;
		}

		if (strcmp (argv[i],"-tcp")==0 && i<argc-1)
		{
			opt->tcpport = argv[i + 1];
			opt->input_source = CCX_DS_TCP;

			set_input_format(opt, "bin");

			i++;
			continue;
		}

		if (strcmp (argv[i],"-tcppassword")==0 && i<argc-1)
		{
			opt->tcp_password = argv[i + 1];

			i++;
			continue;
		}

		if (strcmp (argv[i],"-tcpdesc")==0 && i<argc-1)
		{
			opt->tcp_desc = argv[i + 1];

			i++;
			continue;
		}

		fatal (EXIT_INCOMPATIBLE_PARAMETERS, "Error: Parameter %s not understood.\n", argv[i]);
		// Unrecognized switches are silently ignored
	}
	if(opt->gui_mode_reports)
	{
		opt->no_progress_bar=1;
		// Do it as soon as possible, because it something fails we might not have a chance
		activity_report_version();
	}

	if(opt->enc_cfg.sentence_cap)
	{
		if(add_built_in_words())
			fatal (EXIT_NOT_ENOUGH_MEMORY, "Not enough memory for word list");
		if(opt->sentence_cap_file && process_cap_file (opt->sentence_cap_file))
			fatal (EXIT_ERROR_IN_CAPITALIZATION_FILE, "There was an error processing the capitalization file.\n");

		ccx_encoders_helpers_perform_shellsort_words();
	}
	if(opt->demux_cfg.ts_forced_program != -1)
		opt->demux_cfg.ts_forced_program_selected = 1;

	// Init telexcc redundant options
	tlt_config.levdistmincnt = opt->levdistmincnt;
	tlt_config.levdistmaxpct = opt->levdistmaxpct;
	tlt_config.extraction_start = opt->extraction_start;
	tlt_config.extraction_end = opt->extraction_end;
	tlt_config.write_format = opt->write_format;
	tlt_config.gui_mode_reports = opt->gui_mode_reports;
	tlt_config.date_format = opt->date_format;
	tlt_config.noautotimeref = opt->noautotimeref;
	tlt_config.send_to_srv = opt->send_to_srv;
	tlt_config.nofontcolor = opt->nofontcolor;
	tlt_config.nohtmlescape = opt->nohtmlescape;
	tlt_config.millis_separator = opt->millis_separator;

	// teletext page number out of range
	if ((tlt_config.page != 0) && ((tlt_config.page < 100) || (tlt_config.page > 899))) {
		print_error(opt->gui_mode_reports, "Teletext page number could not be lower than 100 or higher than 899\n");
		return EXIT_NOT_CLASSIFIED;
	}

	if (opt->num_input_files == 0 && opt->input_source  == CCX_DS_FILE)
	{
		return EXIT_NO_INPUT_FILES;
	}
	if (opt->num_input_files > 1 && opt->live_stream)
	{
		print_error(opt->gui_mode_reports, "Live stream mode accepts only one input file.\n");
		return EXIT_TOO_MANY_INPUT_FILES;
	}
	if (opt->num_input_files && opt->input_source == CCX_DS_NETWORK)
	{
		print_error(opt->gui_mode_reports, "UDP mode is not compatible with input files.\n");
		return EXIT_TOO_MANY_INPUT_FILES;
	}
	if (opt->input_source == CCX_DS_NETWORK || opt->input_source == CCX_DS_TCP)
	{
		ccx_options.buffer_input = 1; // Mandatory, because each datagram must be read complete.
	}
	if (opt->num_input_files && opt->input_source == CCX_DS_TCP)
	{
		print_error(opt->gui_mode_reports, "TCP mode is not compatible with input files.\n");
		return EXIT_TOO_MANY_INPUT_FILES;
	}

	if (opt->demux_cfg.auto_stream == CCX_SM_MCPOODLESRAW && opt->write_format==CCX_OF_RAW)
	{
		print_error(opt->gui_mode_reports, "-in=raw can only be used if the output is a subtitle file.\n");
		return EXIT_INCOMPATIBLE_PARAMETERS;
	}
	if (opt->demux_cfg.auto_stream == CCX_SM_RCWT && opt->write_format==CCX_OF_RCWT && opt->output_filename == NULL)
	{
		print_error(opt->gui_mode_reports,
			   "CCExtractor's binary format can only be used simultaneously for input and\noutput if the output file name is specified given with -o.\n");
		return EXIT_INCOMPATIBLE_PARAMETERS;
	}
	if (opt->write_format != CCX_OF_DVDRAW && opt->cc_to_stdout && opt->extract==12)
	{
		print_error(opt->gui_mode_reports, "You can't extract both fields to stdout at the same time in broadcast mode.");
		return EXIT_INCOMPATIBLE_PARAMETERS;
	}		
	if (opt->write_format == CCX_OF_SPUPNG && opt->cc_to_stdout)
	{
		print_error(opt->gui_mode_reports, "You cannot use -out=spupng with -stdout.");
		return EXIT_INCOMPATIBLE_PARAMETERS;
	}

	if (opt->write_format == CCX_OF_WEBVTT && opt->enc_cfg.encoding != CCX_ENC_UTF_8)
	{
		mprint("Note: Output format is WebVTT, forcing UTF-8");
		opt->enc_cfg.encoding = CCX_ENC_UTF_8;
	}

	/* Initialize some Encoder Configuration */
	opt->enc_cfg.extract = opt->extract;
	if (opt->num_input_files > 0)
	{
		opt->enc_cfg.multiple_files = 1;
		opt->enc_cfg.first_input_file = opt->inputfile[0];
	}
	opt->enc_cfg.cc_to_stdout = opt->cc_to_stdout;
	opt->enc_cfg.write_format = opt->write_format;
	opt->enc_cfg.send_to_srv = opt->send_to_srv;
	opt->enc_cfg.date_format = opt->date_format;
	opt->enc_cfg.transcript_settings = opt->transcript_settings;
	opt->enc_cfg.millis_separator = opt->millis_separator;
	opt->enc_cfg.no_font_color = opt->nofontcolor;
	opt->enc_cfg.force_flush = opt->force_flush;
	opt->enc_cfg.no_type_setting = opt->notypesetting;
	opt->enc_cfg.subs_delay = opt->subs_delay;
	if(opt->output_filename && opt->multiprogram == CCX_FALSE)
		opt->enc_cfg.output_filename = strdup(opt->output_filename);
	else
		opt->enc_cfg.output_filename = NULL;
	return EXIT_OK;

}
<|MERGE_RESOLUTION|>--- conflicted
+++ resolved
@@ -950,11 +950,7 @@
 
 		/*user specified subtitle to be selected */
 
-<<<<<<< HEAD
-		if(strcmp (argv[i],"-codec") == 0 && i<argc-1)
-=======
 		if(!strcmp (argv[i],"-codec") && i < argc - 1)
->>>>>>> b2bfebce
 		{
 			i++;
 			if(!strcmp (argv[i],"teletext"))
@@ -973,11 +969,7 @@
 		}
 		/*user specified subtitle to be selected */
 
-<<<<<<< HEAD
-		if(strcmp (argv[i],"-nocodec") == 0 && i<argc-1)
-=======
 		if(!strcmp (argv[i],"-nocodec") && i < argc - 1)
->>>>>>> b2bfebce
 		{
 			i++;
 			if(!strcmp (argv[i],"teletext"))
@@ -1839,4 +1831,4 @@
 		opt->enc_cfg.output_filename = NULL;
 	return EXIT_OK;
 
-}
+}