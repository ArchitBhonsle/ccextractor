--- conflicted
+++ resolved
@@ -1651,7 +1651,6 @@
 		fatal (EXIT_INCOMPATIBLE_PARAMETERS, "Error: Parameter %s not understood.\n", argv[i]);
 		// Unrecognized switches are silently ignored
 	}
-<<<<<<< HEAD
 	if(opt->gui_mode_reports)
 	{
 		opt->no_progress_bar=1;
@@ -1670,7 +1669,6 @@
 	}
 	if(opt->ts_forced_program != -1)
 		opt->ts_forced_program_selected = 1;
-=======
 }
 
 int detect_input_file_overwrite(struct lib_ccx_ctx *ctx, const char *output_filename)
@@ -1682,5 +1680,4 @@
 		}
 	}
 	return 0;
->>>>>>> a6666a4f
 }