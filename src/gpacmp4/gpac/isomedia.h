/*
 *			GPAC - Multimedia Framework C SDK
 *
 *			Copyright (c) Jean Le Feuvre 2000-2005 
 *					All rights reserved
 *
 *  This file is part of GPAC / ISO Media File Format sub-project
 *
 *  GPAC is free software; you can redistribute it and/or modify
 *  it under the terms of the GNU Lesser General Public License as published by
 *  the Free Software Foundation; either version 2, or (at your option)
 *  any later version.
 *   
 *  GPAC is distributed in the hope that it will be useful,
 *  but WITHOUT ANY WARRANTY; without even the implied warranty of
 *  MERCHANTABILITY or FITNESS FOR A PARTICULAR PURPOSE.  See the
 *  GNU Lesser General Public License for more details.
 *   
 *  You should have received a copy of the GNU Lesser General Public
 *  License along with this library; see the file COPYING.  If not, write to
 *  the Free Software Foundation, 675 Mass Ave, Cambridge, MA 02139, USA. 
 *
 */



#ifndef _GF_ISOMEDIA_H_
#define _GF_ISOMEDIA_H_


#ifdef __cplusplus
extern "C" {
#endif

#include <gpac/tools.h>

#ifndef GPAC_DISABLE_ISOM

#include <gpac/mpeg4_odf.h>

/*the isomedia file*/
typedef struct __tag_isom GF_ISOFile;

/*media sample object*/
typedef struct
{
	/*data size*/
	u32 dataLength;
	/*data with padding if requested*/
	char *data;
	/*decoding time*/
	u64 DTS;
	/*relative offset for composition if needed*/
	u32 CTS_Offset;
	/*Random Access Point flag:
	 0: not random access
	 1: regular RAP, 
	 2: sample is a redundant RAP. If set when adding the sample, this will create a sample dependency entry
	*/
	u8 IsRAP;
} GF_ISOSample;


/*creates a new empty sample*/
GF_ISOSample *gf_isom_sample_new();

/*delete a sample. NOTE:the buffer content will be destroyed by default.
if you wish to keep the buffer, set dataLength to 0 in the sample 
before deleting it
the pointer is set to NULL after deletion*/
void gf_isom_sample_del(GF_ISOSample **samp);



/********************************************************************
				FILE FORMAT CONSTANTS
********************************************************************/

/*Modes for file opening
		NOTE 1: All the READ function in this API can be used in EDIT/WRITE mode. 
However, some unexpected errors or values may happen in that case, depending
on how much modifications you made (timing, track with 0 samples, ...)
		On the other hand, none of the EDIT/WRITE functions will work in 
READ mode.
		NOTE 2: The output structure of a edited file will sometimes be different 
from the original file, but the media-data and meta-data will be identical.
The only change happens in the file media-data container(s) during edition
		NOTE 3: when editing the file, you MUST set the final name of the modified file
to something different. This API doesn't allow file overwriting.
*/
enum 
{
	/*Opens file for dumping: same as read-only but keeps all movie fragments info untouched*/
	GF_ISOM_OPEN_READ_DUMP = 0,
	/*Opens a file in READ ONLY mode*/
	GF_ISOM_OPEN_READ,
	/*Opens a file in WRITE ONLY mode. Media Data is captured on the fly. In this mode, 
	the editing functions are disabled.*/
	GF_ISOM_OPEN_WRITE,
	/*Opens an existing file in EDIT mode*/
	GF_ISOM_OPEN_EDIT,
	/*Creates a new file in EDIT mode*/
	GF_ISOM_WRITE_EDIT,
	/*Opens an existing file for fragment concatenation*/
	GF_ISOM_OPEN_CAT_FRAGMENTS,
};

/*Movie Options for file writing*/
enum
{
	/*FLAT: the MediaData (MPEG4 ESs) is stored at the begining of the file*/
	GF_ISOM_STORE_FLAT = 1,
	/*STREAMABLE: the MetaData (File Info) is stored at the begining of the file 
	for fast access during download*/
	GF_ISOM_STORE_STREAMABLE,
	/*INTERLEAVED: Same as STREAMABLE, plus the media data is mixed by chunk  of fixed duration*/
	GF_ISOM_STORE_INTERLEAVED,
	/*INTERLEAVED +DRIFT: Same as INTERLEAVED, and adds time drift control to avoid creating too long chunks*/
	GF_ISOM_STORE_DRIFT_INTERLEAVED,
	/*tightly interleaves samples based on their DTS, therefore allowing better placement of samples in the file.
	This is used for both http interleaving and Hinting optimizations*/
	GF_ISOM_STORE_TIGHT

};

/*Some track may depend on other tracks for several reasons. They reference these tracks 
through the following Reference Types*/
enum
{
	/*ref type for the OD track dependencies*/
	GF_ISOM_REF_OD			= GF_4CC( 'm', 'p', 'o', 'd' ),
	/*ref type for stream dependencies*/
	GF_ISOM_REF_DECODE = GF_4CC( 'd', 'p', 'n', 'd' ),
	/*ref type for OCR (Object Clock Reference) dependencies*/
	GF_ISOM_REF_OCR				= GF_4CC( 's', 'y', 'n', 'c' ),
	/*ref type for IPI (Intellectual Property Information) dependencies*/
	GF_ISOM_REF_IPI				= GF_4CC( 'i', 'p', 'i', 'r' ),
	/*ref type for timed Meta Data tracks*/
	GF_ISOM_REF_META		= GF_4CC( 'c', 'd', 's', 'c' ),
	/*ref type for Hint tracks*/
	GF_ISOM_REF_HINT		= GF_4CC( 'h', 'i', 'n', 't' ),
	/*ref type for QT Chapter tracks*/
	GF_ISOM_REF_CHAP		= GF_4CC( 'c', 'h', 'a', 'p' )
};

/*Track Edition flag*/
enum {
	/*empty segment in the track (no media for this segment)*/
	GF_ISOM_EDIT_EMPTY		=	0x00,
	/*dwelled segment in the track (one media sample for this segment)*/
	GF_ISOM_EDIT_DWELL		=	0x01,
	/*normal segment in the track*/
	GF_ISOM_EDIT_NORMAL		=	0x02
};

/*Generic Media Types (YOU HAVE TO USE ONE OF THESE TYPES FOR COMPLIANT ISO MEDIA FILES)*/
enum
{
	/*base media types*/
	GF_ISOM_MEDIA_VISUAL	= GF_4CC( 'v', 'i', 'd', 'e' ),
	GF_ISOM_MEDIA_AUDIO		= GF_4CC( 's', 'o', 'u', 'n' ),
	GF_ISOM_MEDIA_HINT		= GF_4CC( 'h', 'i', 'n', 't' ),
	GF_ISOM_MEDIA_META		= GF_4CC( 'm', 'e', 't', 'a' ),
	GF_ISOM_MEDIA_TEXT		= GF_4CC( 't', 'e', 'x', 't' ),
	/*subtitle code point used on ipod - same as text*/
	GF_ISOM_MEDIA_SUBT		= GF_4CC( 's', 'b', 't', 'l' ),
	GF_ISOM_MEDIA_SUBPIC	= GF_4CC( 's', 'u', 'b', 'p' ),
	/* CFS: Seen this in an itunes sample */
	GF_ISOM_MEDIA_CAPTIONS  = GF_4CC ('c', 'l', 'c', 'p' ),

	/*MPEG-4 media types*/
	GF_ISOM_MEDIA_OD		= GF_4CC( 'o', 'd', 's', 'm' ),
	GF_ISOM_MEDIA_OCR		= GF_4CC( 'c', 'r', 's', 'm' ),
	GF_ISOM_MEDIA_SCENE		= GF_4CC( 's', 'd', 's', 'm' ),
	GF_ISOM_MEDIA_MPEG7		= GF_4CC( 'm', '7', 's', 'm' ),
	GF_ISOM_MEDIA_OCI		= GF_4CC( 'o', 'c', 's', 'm' ),
	GF_ISOM_MEDIA_IPMP		= GF_4CC( 'i', 'p', 's', 'm' ),
	GF_ISOM_MEDIA_MPEGJ		= GF_4CC( 'm', 'j', 's', 'm' ),
	/*GPAC-defined, for any track using MPEG-4 systems signaling but with undefined streaml types*/
	GF_ISOM_MEDIA_ESM		= GF_4CC( 'g', 'e', 's', 'm' ),

	/*DIMS media type (same as scene but with a different mediaInfo)*/
	GF_ISOM_MEDIA_DIMS		= GF_4CC( 'd', 'i', 'm', 's' ),

	GF_ISOM_MEDIA_FLASH		= GF_4CC( 'f', 'l', 's', 'h' )
};

/* Encryption Scheme Type in the SchemeTypeInfoBox */
enum 
{
	GF_ISOM_ISMACRYP_SCHEME	= GF_4CC( 'i', 'A', 'E', 'C' )
};

/*specific media sub-types - you shall make sure the media sub type is what you expect*/
enum
{
	/*reserved, internal use in the lib. Indicates the track complies to MPEG-4 system
	specification, and the usual OD framework tools may be used*/
	GF_ISOM_SUBTYPE_MPEG4		= GF_4CC( 'M', 'P', 'E', 'G' ),
	
	/*reserved, internal use in the lib. Indicates the track is of GF_ISOM_SUBTYPE_MPEG4
	but it is encrypted.*/
	GF_ISOM_SUBTYPE_MPEG4_CRYP	= GF_4CC( 'E', 'N', 'C', 'M' ),

	/* xdvb, seems MPEG-2, needed by some US TV stations so I'm doing my best */
	GF_ISOM_SUBTYPE_XDVB			= GF_4CC( 'x', 'd', 'v', 'b' ),

	/*AVC/H264 media type - not listed as an MPEG-4 type, ALTHOUGH this library automatically remaps
	GF_AVCConfig to MPEG-4 ESD*/
	GF_ISOM_SUBTYPE_AVC_H264		= GF_4CC( 'a', 'v', 'c', '1' ),
	GF_ISOM_SUBTYPE_AVC2_H264		= GF_4CC( 'a', 'v', 'c', '2' ),
	GF_ISOM_SUBTYPE_SVC_H264		= GF_4CC( 's', 'v', 'c', '1' ),

	/*3GPP(2) extension subtypes*/
	GF_ISOM_SUBTYPE_3GP_H263		= GF_4CC( 's', '2', '6', '3' ),
	GF_ISOM_SUBTYPE_3GP_AMR		= GF_4CC( 's', 'a', 'm', 'r' ),
	GF_ISOM_SUBTYPE_3GP_AMR_WB	= GF_4CC( 's', 'a', 'w', 'b' ),
	GF_ISOM_SUBTYPE_3GP_EVRC		= GF_4CC( 's', 'e', 'v', 'c' ),
	GF_ISOM_SUBTYPE_3GP_QCELP	= GF_4CC( 's', 'q', 'c', 'p' ),
	GF_ISOM_SUBTYPE_3GP_SMV		= GF_4CC( 's', 's', 'm', 'v' ),

	/*3GPP DIMS*/
	GF_ISOM_SUBTYPE_3GP_DIMS	= GF_4CC( 'd', 'i', 'm', 's' ),

	GF_ISOM_SUBTYPE_AC3			= GF_4CC( 'a', 'c', '-', '3' ),

	GF_ISOM_SUBTYPE_LSR1		= GF_4CC( 'l', 's', 'r', '1' ),

	/* CAPTIONS */
	GF_ISOM_SUBTYPE_C608		= GF_4CC ('c', '6', '0', '8' ),
<<<<<<< HEAD
	GF_ISOM_SUBTYPE_C708		= GF_4CC ('c', '7', '0', '8' )
=======
	GF_ISOM_SUBTYPE_C708		= GF_4CC('c', '7', '0', '8')
>>>>>>> 53da058f
};




/*direction for sample search (including SyncSamples search)
Function using search allways specify the desired time in composition (presentation) time

		(Sample N-1)	DesiredTime		(Sample N)

FORWARD: will give the next sample given the desired time (eg, N)
BACKWARD: will give the previous sample given the desired time (eg, N-1)
SYNCFORWARD: will search from the desired point in time for a sync sample if any
		If no sync info, behaves as FORWARD
SYNCBACKWARD: will search till the desired point in time for a sync sample if any
		If no sync info, behaves as BACKWARD
SYNCSHADOW: use the sync shadow information to retrieve the sample.
		If no SyncShadow info, behave as SYNCBACKWARD
*/
enum
{
	GF_ISOM_SEARCH_FORWARD		=	1,
	GF_ISOM_SEARCH_BACKWARD		=	2,
	GF_ISOM_SEARCH_SYNC_FORWARD	=	3,
	GF_ISOM_SEARCH_SYNC_BACKWARD	=	4,
	GF_ISOM_SEARCH_SYNC_SHADOW		=	5
};

/*Predefined File Brand codes (MPEG-4 and JPEG2000)*/
enum
{
	/*file complying to the generic ISO Media File (base specification ISO/IEC 14496-12)
	this is the default brand when creating a new movie*/
	GF_ISOM_BRAND_ISOM = GF_4CC( 'i', 's', 'o', 'm' ),
	/*file complying to the generic ISO Media File (base specification ISO/IEC 14496-12) + Meta extensions*/
	GF_ISOM_BRAND_ISO2 =  GF_4CC( 'i', 's', 'o', '2' ),
	/*file complying to ISO/IEC 14496-1 2001 edition. A .mp4 file without a brand
	is equivalent to a file compatible with this brand*/
	GF_ISOM_BRAND_MP41 = GF_4CC( 'm', 'p', '4', '1' ),
	/*file complying to ISO/IEC 14496-14 (MP4 spec)*/
	GF_ISOM_BRAND_MP42 = GF_4CC( 'm', 'p', '4', '2' ),
	/*file complying to ISO/IEC 15444-3 (JPEG2000) without profile restriction*/
	GF_ISOM_BRAND_MJP2 = GF_4CC( 'm', 'j', 'p', '2' ),
	/*file complying to ISO/IEC 15444-3 (JPEG2000) with simple profile restriction*/
	GF_ISOM_BRAND_MJ2S = GF_4CC( 'm', 'j', '2', 's' ),
	/*old versions of 3GPP spec (without timed text)*/
	GF_ISOM_BRAND_3GP4 = GF_4CC('3', 'g', 'p', '4'),
	GF_ISOM_BRAND_3GP5 = GF_4CC('3', 'g', 'p', '5'),
	/*final version of 3GPP file spec*/
	GF_ISOM_BRAND_3GP6 = GF_4CC('3', 'g', 'p', '6'),
	/*generci 3GPP file (several audio tracks, etc..)*/
	GF_ISOM_BRAND_3GG6 = GF_4CC('3', 'g', 'g', '6'),
	/*3GPP2 file spec*/
	GF_ISOM_BRAND_3G2A = GF_4CC('3', 'g', '2', 'a'),
	/*AVC file spec*/
	GF_ISOM_BRAND_AVC1 = GF_4CC('a', 'v', 'c', '1'),
	/* file complying to ISO/IEC 21000-9:2005 (MPEG-21 spec)*/
	GF_ISOM_BRAND_MP21 = GF_4CC('m', 'p', '2', '1'),
};


/*MPEG-4 ProfileAndLevel codes*/
enum
{
	GF_ISOM_PL_AUDIO,
	GF_ISOM_PL_VISUAL,
	GF_ISOM_PL_GRAPHICS,
	GF_ISOM_PL_SCENE,
	GF_ISOM_PL_OD,
	GF_ISOM_PL_MPEGJ,
	/*not a profile, just set/unset inlineFlag*/
	GF_ISOM_PL_INLINE,
};


/********************************************************************
				GENERAL API FUNCTIONS
********************************************************************/

/*get the last fatal error that occured in the file
ANY FUNCTION OF THIS API WON'T BE PROCESSED IF THE FILE HAS AN ERROR
Note: some function may return an error while the movie has no error
the last error is a FatalError, and is not always set if a bad 
param is specified...*/
GF_Err gf_isom_last_error(GF_ISOFile *the_file);

/*returns 1 if target file is an IsoMedia file, 0 otherwise*/
Bool gf_isom_probe_file(const char *fileName);

/*Opens an isoMedia File.
tmp_dir: for the 2 edit modes only, specifies a location for temp file. If NULL, the librairy will use the default
OS temporary file management schemes.*/
GF_ISOFile *gf_isom_open(const char *fileName, u32 OpenMode, const char *tmp_dir);

/*close the file, write it if new/edited*/
GF_Err gf_isom_close(GF_ISOFile *the_file);

/*delete the movie without saving it.*/
void gf_isom_delete(GF_ISOFile *the_file);

/*Get the mode of an open file*/
u8 gf_isom_get_mode(GF_ISOFile *the_file);

Bool gf_isom_is_JPEG2000(GF_ISOFile *mov);

u64 gf_isom_get_file_size(GF_ISOFile *the_file);

Bool gf_isom_moov_first(GF_ISOFile *movie);

/********************************************************************
				STREAMING API FUNCTIONS
********************************************************************/
/*open a movie that can be uncomplete in READ_ONLY mode
to use for http streaming & co

NOTE: you must buffer the data to a local file, this mode DOES NOT handle 
http/ftp/... streaming

BytesMissing is the predicted number of bytes missing for the file to be loaded
Note that if the file is not optimized for streaming, this number is not accurate
If the movie is successfully loaded (the_file non-NULL), BytesMissing is zero
*/
GF_Err gf_isom_open_progressive(const char *fileName, GF_ISOFile **the_file, u64 *BytesMissing);

/*If requesting a sample fails with error GF_ISOM_INCOMPLETE_FILE, use this function
to get the number of bytes missing to retrieve the sample*/
u64 gf_isom_get_missing_bytes(GF_ISOFile *the_file, u32 trackNumber);


/*Fragmented movie extensions*/

/*return 0 if movie isn't fragmented, 1 otherwise*/
u32 gf_isom_is_fragmented(GF_ISOFile *the_file);
/*return 0 if track isn't fragmented, 1 otherwise*/
u32 gf_isom_is_track_fragmented(GF_ISOFile *the_file, u32 TrackID);

/*a file being downloaded may be a fragmented file. In this case only partial info 
is available once the file is successfully open (gf_isom_open_progressive), and since there is 
no information wrt number fragments (which could actually be generated on the fly 
at the sender side), you must call this function on regular bases in order to
load newly downloaded fragments. Note this may result in Track/Movie duration changes
and SampleCount change too ...*/
GF_Err gf_isom_refresh_fragmented(GF_ISOFile *the_file, u64 *MissingBytes);

/*check if file has movie info, eg has tracks & dynamic media. Some files may just use
the base IsoMedia structure without "moov" container*/
Bool gf_isom_has_movie(GF_ISOFile *file);

/* check if the file has a top styp box and returns the brand and version of the first styp found */
Bool gf_isom_has_segment(GF_ISOFile *file, u32 *brand, u32 *version);

/********************************************************************
				READING API FUNCTIONS
********************************************************************/

/*return the number of tracks in the movie, or -1 if error*/
u32 gf_isom_get_track_count(GF_ISOFile *the_file);

/*return the timescale of the movie, 0 if error*/
u32 gf_isom_get_timescale(GF_ISOFile *the_file);

/*return the duration of the movie, 0 if error*/
u64 gf_isom_get_duration(GF_ISOFile *the_file);

/*return the creation info of the movie*/
GF_Err gf_isom_get_creation_time(GF_ISOFile *the_file, u64 *creationTime, u64 *modificationTime);

/*return the trackID of track number n, or 0 if error*/
u32 gf_isom_get_track_id(GF_ISOFile *the_file, u32 trackNumber);

/*return the track number of the track of specified ID, or 0 if error*/
u32 gf_isom_get_track_by_id(GF_ISOFile *the_file, u32 trackID);

/*gets the enable flag of a track 0: NO, 1: yes, 2: error*/
u8 gf_isom_is_track_enabled(GF_ISOFile *the_file, u32 trackNumber);

/* determines if the track is encrypted 0: NO, 1: yes, 2: error*/
u8 gf_isom_is_track_encrypted(GF_ISOFile *the_file, u32 trackNumber);

/*get the track duration return 0 if bad param*/
u64 gf_isom_get_track_duration(GF_ISOFile *the_file, u32 trackNumber);

/*return the media type FOUR CHAR code type of the media*/
u32 gf_isom_get_media_type(GF_ISOFile *the_file, u32 trackNumber);

/*return the media type FOUR CHAR code type of the media*/
u32 gf_isom_get_media_subtype(GF_ISOFile *the_file, u32 trackNumber, u32 DescriptionIndex);

/*return the media type FOUR CHAR code type of an MPEG4 media (eg, mp4a, mp4v, enca, encv, etc...)
returns 0 if not MPEG-4 subtype*/
u32 gf_isom_get_mpeg4_subtype(GF_ISOFile *the_file, u32 trackNumber, u32 DescriptionIndex);

/*Get the media (composition) time given the absolute time in the Movie
mediaTime is set to 0 if the media is not playing at that time (empty time segment)*/
GF_Err gf_isom_get_media_time(GF_ISOFile *the_file, u32 trackNumber, u32 movieTime, u64 *MediaTime);

/*Get the number of "streams" stored in the media - a media can have several stream descriptions...*/
u32 gf_isom_get_sample_description_count(GF_ISOFile *the_file, u32 trackNumber);

/*Get the stream description index (eg, the ESD) for a given time IN MEDIA TIMESCALE
return 0 if error or if empty*/
u32 gf_isom_get_sample_description_index(GF_ISOFile *the_file, u32 trackNumber, u64 for_time);

/*returns 1 if samples refering to the given stream description are present in the file
0 otherwise*/
Bool gf_isom_is_self_contained(GF_ISOFile *the_file, u32 trackNumber, u32 sampleDescriptionIndex);

/*get the media duration (without edit) return 0 if no samples (URL streams)*/
u64 gf_isom_get_media_duration(GF_ISOFile *the_file, u32 trackNumber);

/*Get the timeScale of the media. */
u32 gf_isom_get_media_timescale(GF_ISOFile *the_file, u32 trackNumber);

/*gets min, average and max maximum chunk durations (each of them s optional) of the track in media timescale*/
GF_Err gf_isom_get_chunks_infos(GF_ISOFile *movie, u32 trackNumber, u32 *dur_min, u32 *dur_avg, u32 *dur_max, u32 *size_min, u32 *size_avg, u32 *size_max);

/*Get the HandlerDescription name. The outName must be:
		 (outName != NULL && *outName == NULL)
the handler name is the string version of the MediaTypes*/
GF_Err gf_isom_get_handler_name(GF_ISOFile *the_file, u32 trackNumber, const char **outName);

/*Check a DataReference of this track (index >= 1)
A Data Reference allows to construct a file without integrating the media data*/
GF_Err gf_isom_check_data_reference(GF_ISOFile *the_file, u32 trackNumber, u32 StreamDescriptionIndex);

/*get the location of the data. If URL && URN are NULL, the data is in this file
both strings are const: don't free them.*/
GF_Err gf_isom_get_data_reference(GF_ISOFile *the_file, u32 trackNumber, u32 StreamDescriptionIndex, const char **outURL, const char **outURN);

/*Get the number of samples - return 0 if error*/
u32 gf_isom_get_sample_count(GF_ISOFile *the_file, u32 trackNumber);

/*Get constant sample size, or 0 if size not constant*/
u32 gf_isom_get_constant_sample_size(GF_ISOFile *the_file, u32 trackNumber);
/*returns total amount of media bytes in track*/
u64 gf_isom_get_media_data_size(GF_ISOFile *the_file, u32 trackNumber);

/*It may be desired to fetch samples with a bigger allocated buffer than their real size, in case the decoder
reads more data than available. This sets the amount of extra bytes to allocate when reading samples from this track
NOTE: the dataLength of the sample does NOT include padding*/
GF_Err gf_isom_set_sample_padding(GF_ISOFile *the_file, u32 trackNumber, u32 padding_bytes);

/*return a sample given its number, and set the StreamDescIndex of this sample
this index allows to retrieve the stream description if needed (2 media in 1 track)
return NULL if error*/
GF_ISOSample *gf_isom_get_sample(GF_ISOFile *the_file, u32 trackNumber, u32 sampleNumber, u32 *StreamDescriptionIndex);

/*same as gf_isom_get_sample but doesn't fetch media data
@StreamDescriptionIndex (optional): set to stream description index
@data_offset (optional): set to sample start offset in file.
	
	  NOTE: when both StreamDescriptionIndex and data_offset are NULL, only DTS, CTS_Offset and RAP indications are 
retrieved (faster)
*/
GF_ISOSample *gf_isom_get_sample_info(GF_ISOFile *the_file, u32 trackNumber, u32 sampleNumber, u32 *StreamDescriptionIndex, u64 *data_offset);

/*retrieves given sample DTS*/
u64 gf_isom_get_sample_dts(GF_ISOFile *the_file, u32 trackNumber, u32 sampleNumber);

/*returns sample duration in media timeScale*/
u32 gf_isom_get_sample_duration(GF_ISOFile *the_file, u32 trackNumber, u32 sampleNumber);

/*returns sample size in bytes*/
u32 gf_isom_get_sample_size(GF_ISOFile *the_file, u32 trackNumber, u32 sampleNumber);

/*returns sync flag of sample*/
u8 gf_isom_get_sample_sync(GF_ISOFile *the_file, u32 trackNumber, u32 sampleNumber);

/*gets a sample given a desired decoding time IN MEDIA TIME SCALE
and set the StreamDescIndex of this sample
this index allows to retrieve the stream description if needed (2 media in 1 track)
return GF_EOS if the desired time exceeds the media duration
WARNING: the sample may not be sync even though the sync was requested (depends on the media and the editList)
the SampleNum is optional. If non-NULL, will contain the sampleNumber*/
GF_Err gf_isom_get_sample_for_media_time(GF_ISOFile *the_file, u32 trackNumber, u64 desiredTime, u32 *StreamDescriptionIndex, u8 SearchMode, GF_ISOSample **sample, u32 *SampleNum);

/*retrieves given sample DTS*/
u32 gf_isom_get_sample_from_dts(GF_ISOFile *the_file, u32 trackNumber, u64 dts);

/*Track Edition functions*/

/*return a sample given a desired time in the movie. MovieTime is IN MEDIA TIME SCALE , handles edit list.
and set the StreamDescIndex of this sample
this index allows to retrieve the stream description if needed (2 media in 1 track)
sample must be set to NULL before calling. 

result Sample is NULL if an error occured
if no sample is playing, an empty sample is returned with no data and a DTS set to MovieTime when serching in sync modes
if no sample is playing, the closest sample in the edit time-line is returned when serching in regular modes

WARNING: the sample may not be sync even though the sync was requested (depends on the media and the editList)

Note: this function will handle re-timestamping the sample according to the mapping  of the media time-line 
on the track time-line. The sample TSs (DTS / CTS offset) are expressed in MEDIA TIME SCALE 
(to match the media stream TS resolution as indicated in media header / SLConfig)

sampleNumber is optional and gives the number of the sample in the media
*/
GF_Err gf_isom_get_sample_for_movie_time(GF_ISOFile *the_file, u32 trackNumber, u64 movieTime, u32 *StreamDescriptionIndex, u8 SearchMode, GF_ISOSample **sample, u32 *sampleNumber);

/*get the number of edited segment*/
u32 gf_isom_get_edit_segment_count(GF_ISOFile *the_file, u32 trackNumber);

/*Get the desired segment information*/
GF_Err gf_isom_get_edit_segment(GF_ISOFile *the_file, u32 trackNumber, u32 SegmentIndex, u64 *EditTime, u64 *SegmentDuration, u64 *MediaTime, u8 *EditMode);

/*get the number of languages for the copyright*/
u32 gf_isom_get_copyright_count(GF_ISOFile *the_file);
/*get the copyright and its language code given the index*/
GF_Err gf_isom_get_copyright(GF_ISOFile *the_file, u32 Index, const char **threeCharCodes, const char **notice);
/*get the opaque watermark info if any - returns GF_NOT_SUPPORTED if not present*/
GF_Err gf_isom_get_watermark(GF_ISOFile *the_file, bin128 UUID, u8** data, u32* length);

/*get the number of chapter for movie or track if trackNumber !=0*/
u32 gf_isom_get_chapter_count(GF_ISOFile *the_file, u32 trackNumber);
/*get the given movie or track (trackNumber!=0) chapter time and name - index is 1-based
@chapter_time: retrives start time in milliseconds - may be NULL.
@name: retrieves chapter name - may be NULL - SHALL NOT be destroyed by user
*/
GF_Err gf_isom_get_chapter(GF_ISOFile *the_file, u32 trackNumber, u32 Index, u64 *chapter_time, const char **name);

/*
return 0 if the media has no sync point info (eg, all samples are RAPs)
return 1 if the media has sync points (eg some samples are RAPs)
return 2 if the media has empty sync point info (eg no samples are RAPs). This will likely only happen 
			in scalable context
*/
u8 gf_isom_has_sync_points(GF_ISOFile *the_file, u32 trackNumber);

/*returns number of sync points*/
u32 gf_isom_get_sync_point_count(GF_ISOFile *the_file, u32 trackNumber);

/*returns 1 if one sample of the track is found to have a composition time offset (DTS<CTS)*/
Bool gf_isom_has_time_offset(GF_ISOFile *the_file, u32 trackNumber);

/*returns 1 if the track has sync shadow samples*/
Bool gf_isom_has_sync_shadows(GF_ISOFile *the_file, u32 trackNumber);

/*returns 1 if the track has sample dep indications*/
Bool gf_isom_has_sample_dependency(GF_ISOFile *the_file, u32 trackNumber);

/*rough estimation of file size, only works for completely self-contained files and without fragmentation
for the current time*/
u64 gf_isom_estimate_size(GF_ISOFile *the_file);

u32 gf_isom_get_next_alternate_group_id(GF_ISOFile *movie);


/*
		MPEG-4 Systems extensions
*/

/*check if files has root OD/IOD or not*/
Bool gf_isom_has_root_od(GF_ISOFile *the_file);

/*return the root Object descriptor of the movie (can be NULL, OD or IOD, you have to check its tag)
YOU HAVE TO DELETE THE DESCRIPTOR
*/
GF_Descriptor *gf_isom_get_root_od(GF_ISOFile *the_file);

/*check the presence of a track in IOD. 0: NO, 1: YES, 2: ERROR*/
u8 gf_isom_is_track_in_root_od(GF_ISOFile *the_file, u32 trackNumber);

/*Get the GF_ESD given the StreamDescriptionIndex - YOU HAVE TO DELETE THE DESCRIPTOR*/
GF_ESD *gf_isom_get_esd(GF_ISOFile *the_file, u32 trackNumber, u32 StreamDescriptionIndex);

/*Get the decoderConfigDescriptor given the StreamDescriptionIndex - YOU HAVE TO DELETE THE DESCRIPTOR*/
GF_DecoderConfig *gf_isom_get_decoder_config(GF_ISOFile *the_file, u32 trackNumber, u32 StreamDescriptionIndex);

/*sets default TrackID (or ES_ID) for clock references. If trackNumber is 0, default sync track ID is reseted
and will be reassigned at next ESD fetch*/
void gf_isom_set_default_sync_track(GF_ISOFile *file, u32 trackNumber);

/*Return the number of track references of a track for a given ReferenceType - return -1 if error*/
s32 gf_isom_get_reference_count(GF_ISOFile *the_file, u32 trackNumber, u32 referenceType);

/*Return the referenced track number for a track and a given ReferenceType and Index
return -1 if error, 0 if the reference is a NULL one, or the trackNumber
*/
GF_Err gf_isom_get_reference(GF_ISOFile *the_file, u32 trackNumber, u32 referenceType, u32 referenceIndex, u32 *refTrack);

/*Return 1 if the given track has a reference to the given TreckID of a given ReferenceType, 0 otherwise*/
Bool gf_isom_has_track_reference(GF_ISOFile *movie, u32 trackNumber, u32 referenceType, u32 refTrackID);

u8 gf_isom_get_pl_indication(GF_ISOFile *the_file, u8 PL_Code);

/*locates the first ObjectDescriptor using the given track by inspecting any OD tracks*/
u32 gf_isom_find_od_for_track(GF_ISOFile *file, u32 track);

/*returns file name*/
const char *gf_isom_get_filename(GF_ISOFile *the_file);

/*
		Update of the Reading API for IsoMedia Version 2
*/

/*retrieves the brand of the file. The brand is introduced in V2 to differenciate
MP4, MJPEG2000 and QT while indicating compatibilities
the brand is one of the above defined code, or any other registered brand

minorVersion is an optional parameter (can be set to NULL) , 
		"informative integer for the minor version of the major brand"
AlternateBrandsCount is an optional parameter (can be set to NULL) , 
	giving the number of compatible brands. 

	The function will set brand to 0 if no brand indication is found in the file
*/
GF_Err gf_isom_get_brand_info(GF_ISOFile *the_file, u32 *brand, u32 *minorVersion, u32 *AlternateBrandsCount);

/*gets an alternate brand indication. BrandIndex is 1-based
Note that the Major brand should always be indicated in the alternate brands*/
GF_Err gf_isom_get_alternate_brand(GF_ISOFile *the_file, u32 BrandIndex, u32 *brand);

/*get the number of padding bits at the end of a given sample if any*/
GF_Err gf_isom_get_sample_padding_bits(GF_ISOFile *the_file, u32 trackNumber, u32 sampleNumber, u8 *NbBits);
/*indicates whether the track samples use padding bits or not*/
Bool gf_isom_has_padding_bits(GF_ISOFile *the_file, u32 trackNumber);

/*returns width and height of the given visual sample desc - error if not a visual track*/
GF_Err gf_isom_get_visual_info(GF_ISOFile *the_file, u32 trackNumber, u32 StreamDescriptionIndex, u32 *Width, u32 *Height);

/*returns samplerate, channels and bps of the given audio track - error if not a audio track*/
GF_Err gf_isom_get_audio_info(GF_ISOFile *the_file, u32 trackNumber, u32 StreamDescriptionIndex, u32 *SampleRate, u32 *Channels, u8 *bitsPerSample);

/*returns track visual info - all coord values are expressed as 16.16 fixed point floats*/
GF_Err gf_isom_get_track_layout_info(GF_ISOFile *the_file, u32 trackNumber, u32 *width, u32 *height, s32 *translation_x, s32 *translation_y, s16 *layer);

/*returns track matrix info - all coord values are expressed as 16.16 fixed point floats*/
GF_Err gf_isom_get_track_matrix(GF_ISOFile *the_file, u32 trackNumber, u32 matrix[9]);

/*returns width and height of the given visual sample desc - error if not a visual track*/
GF_Err gf_isom_get_pixel_aspect_ratio(GF_ISOFile *the_file, u32 trackNumber, u32 StreamDescriptionIndex, u32 *hSpacing, u32 *vSpacing);

/*gets RVC config of given sample description*/
GF_Err gf_isom_get_rvc_config(GF_ISOFile *movie, u32 track, u32 sampleDescriptionIndex, u16 *rvc_predefined, char **data, u32 *size, const char **mime);

/*
	User Data Manipulation (cf write API too)
*/

/* Gets the number of UserDataItems with the same ID / UUID in the desired track or 
in the movie if trackNumber is set to 0*/
u32 gf_isom_get_user_data_count(GF_ISOFile *the_file, u32 trackNumber, u32 UserDataType, bin128 UUID);
/* Gets the UserData for the specified item from the track or the movie if trackNumber is set to 0
data is allocated by the function and is yours to free
you musty pass (userData != NULL && *userData=NULL)*/
GF_Err gf_isom_get_user_data(GF_ISOFile *the_file, u32 trackNumber, u32 UserDataType, bin128 UUID, u32 UserDataIndex, char **userData, u32 *userDataSize);


/*gets 3char media language code - @three_char_code must be at least 4 char long*/
GF_Err gf_isom_get_media_language(GF_ISOFile *the_file, u32 trackNumber, char *three_char_code);

/*Unknown sample description*/
typedef struct
{
	/*codec tag is the containing box's tag, 0 if UUID is used*/
	u32 codec_tag;
	/*entry UUID if no tag is used*/
	bin128 UUID;

	u16 version;
	u16 revision;
	u32 vendor_code;

	/*video codecs only*/
	u32 temporal_quality;
	u32 spacial_quality;
	u16 width, height;
	u32 h_res, v_res;
	u16 depth;
	u16 color_table_index;
	char compressor_name[33];

	/*audio codecs only*/
	u32 samplerate;
	u16 nb_channels;
	u16 bits_per_sample;

	/*if present*/
	char *extension_buf;
	u32 extension_buf_size;
} GF_GenericSampleDescription;

/*returns wrapper for unknown entries - you must delete it yourself*/
GF_GenericSampleDescription *gf_isom_get_generic_sample_description(GF_ISOFile *the_file, u32 trackNumber, u32 StreamDescriptionIndex);

/*retrieves default values for a track fragment. Each variable is optional and 
if set will contain the default value for this track samples*/
GF_Err gf_isom_get_fragment_defaults(GF_ISOFile *the_file, u32 trackNumber, 
							 u32 *defaultDuration, u32 *defaultSize, u32 *defaultDescriptionIndex,
							 u32 *defaultRandomAccess, u8 *defaultPadding, u16 *defaultDegradationPriority);


/*non standard extensions used for video packets in order to keep AU structure in the file format 
(no normative tables for that). Info is NOT written to disk.
*/
/*get number of fragments for a sample */
u32 gf_isom_get_sample_fragment_count(GF_ISOFile *the_file, u32 trackNumber, u32 sampleNumber);
/*get sample fragment size*/
u16 gf_isom_get_sample_fragment_size(GF_ISOFile *the_file, u32 trackNumber, u32 sampleNumber, u32 FragmentIndex);

/*returns 1 if file is single AV (max one audio, one video, one text and basic od/bifs)*/
Bool gf_isom_is_single_av(GF_ISOFile *file);

/*guess which std this file refers to. return value:
	GF_ISOM_BRAND_ISOM: unrecognized std
	GF_ISOM_BRAND_3GP5: 3GP file (max 1 audio, 1 video) without text track
	GF_ISOM_BRAND_3GP6: 3GP file (max 1 audio, 1 video) with text track
	GF_ISOM_BRAND_3GG6: 3GP file multitrack file
	GF_ISOM_BRAND_3G2A: 3GP2 file
	GF_ISOM_BRAND_AVC1: AVC file
	FCC("ISMA"): ISMA file (may overlap with 3GP)
	GF_ISOM_BRAND_MP42: any generic MP4 file (eg with BIFS/OD/MPEG-4 systems stuff)

  for files without movie, returns the file meta handler type
*/
u32 gf_isom_guess_specification(GF_ISOFile *file);


#ifndef GPAC_DISABLE_ISOM_WRITE


/********************************************************************
				EDITING/WRITING API FUNCTIONS
********************************************************************/

/*set the timescale of the movie*/
GF_Err gf_isom_set_timescale(GF_ISOFile *the_file, u32 timeScale);

/*creates a new Track. If trackID = 0, the trackID is chosen by the API
returns the track number or 0 if error*/
u32 gf_isom_new_track(GF_ISOFile *the_file, u32 trackID, u32 MediaType, u32 TimeScale);

/*removes the desired track - internal cross dependancies will be updated.
WARNING: any OD streams with references to this track through  ODUpdate, ESDUpdate, ESDRemove commands
will be rewritten*/
GF_Err gf_isom_remove_track(GF_ISOFile *the_file, u32 trackNumber);

/*sets the enable flag of a track*/
GF_Err gf_isom_set_track_enabled(GF_ISOFile *the_file, u32 trackNumber, u8 enableTrack);

/*sets creationTime and modificationTime of the movie to the specified date*/
GF_Err gf_isom_set_creation_time(GF_ISOFile *movie, u64 time);
/*sets creationTime and modificationTime of the track to the specified date*/
GF_Err gf_isom_set_track_creation_time(GF_ISOFile *movie,u32 trackNumber, u64 time);

/*changes the trackID - all track references present in the file are updated
returns error if trackID is already in used in the file*/
GF_Err gf_isom_set_track_id(GF_ISOFile *the_file, u32 trackNumber, u32 trackID);

/*Add samples to a track. Use streamDescriptionIndex to specify the desired stream (if several)*/
GF_Err gf_isom_add_sample(GF_ISOFile *the_file, u32 trackNumber, u32 StreamDescriptionIndex, GF_ISOSample *sample);

/*Add sync shadow sample to a track. 
- There must be a regular sample with the same DTS. 
- Sync Shadow samples MUST be RAP
- Currently, adding sync shadow must be done in order (no sample insertion)
*/
GF_Err gf_isom_add_sample_shadow(GF_ISOFile *the_file, u32 trackNumber, GF_ISOSample *sample);

/*add data to current sample in the track. Use this function for media with
fragmented options such as MPEG-4 video packets. This will update the data size.
CANNOT be used with OD media type*/
GF_Err gf_isom_append_sample_data(GF_ISOFile *the_file, u32 trackNumber, char *data, u32 data_size);

/*sets RAP flag of last sample added to TRUE*/
GF_Err gf_isom_set_sample_rap(GF_ISOFile *movie, u32 trackNumber);

/*Add sample references to a track. The dataOffset is the offset of the data in the referenced file
you MUST have created a StreamDescription with URL or URN specifying your referenced file
Use streamDescriptionIndex to specify the desired stream (if several)*/
GF_Err gf_isom_add_sample_reference(GF_ISOFile *the_file, u32 trackNumber, u32 StreamDescriptionIndex, GF_ISOSample *sample, u64 dataOffset);

/*set the duration of the last media sample. If not set, the duration of the last sample is the
duration of the previous one if any, or media TimeScale (default value).*/
GF_Err gf_isom_set_last_sample_duration(GF_ISOFile *the_file, u32 trackNumber, u32 duration);

/*sets a track reference*/
GF_Err gf_isom_set_track_reference(GF_ISOFile *the_file, u32 trackNumber, u32 referenceType, u32 ReferencedTrackID);

/*removes a track reference*/
GF_Err gf_isom_remove_track_reference(GF_ISOFile *the_file, u32 trackNumber, u32 referenceType, u32 ReferenceIndex);

/*sets track handler name. name is either NULL (reset), a UTF-8 formatted string or a UTF8 file 
resource in the form "file://path/to/file_utf8" */
GF_Err gf_isom_set_handler_name(GF_ISOFile *the_file, u32 trackNumber, const char *nameUTF8);

/*Update the sample size table - this is needed when using @gf_isom_append_sample_data in case the resulting samples
are of same sizes (typically in 3GP speech tracks)*/
GF_Err gf_isom_refresh_size_info(GF_ISOFile *file, u32 trackNumber);

/*Update Sample functions*/

/*update a given sample of the media.
@data_only: if set, only the sample data is updated, not other info*/
GF_Err gf_isom_update_sample(GF_ISOFile *the_file, u32 trackNumber, u32 sampleNumber, GF_ISOSample *sample, Bool data_only);

/*update a sample reference in the media. Note that the sample MUST exists,
that sample->data MUST be NULL and sample->dataLength must be NON NULL;*/
GF_Err gf_isom_update_sample_reference(GF_ISOFile *the_file, u32 trackNumber, u32 sampleNumber, GF_ISOSample *sample, u64 data_offset);

/*Remove a given sample*/
GF_Err gf_isom_remove_sample(GF_ISOFile *the_file, u32 trackNumber, u32 sampleNumber);

/*changes media time scale*/
GF_Err gf_isom_set_media_timescale(GF_ISOFile *the_file, u32 trackNumber, u32 new_timescale);

/*set the save file name of the (edited) movie. 
If the movie is edited, the default fileName is avp_#openName)
NOTE: you cannot save an edited file under the same name (overwrite not allowed)
If the movie is created (WRITE mode), the default filename is #openName*/
GF_Err gf_isom_set_final_name(GF_ISOFile *the_file, char *filename);


/*set the storage mode of a file (FLAT, STREAMABLE, INTERLEAVED)*/
GF_Err gf_isom_set_storage_mode(GF_ISOFile *the_file, u8 storageMode);
u8 gf_isom_get_storage_mode(GF_ISOFile *the_file);

/*set the interleaving time of media data (INTERLEAVED mode only)
InterleaveTime is in MovieTimeScale*/
GF_Err gf_isom_set_interleave_time(GF_ISOFile *the_file, u32 InterleaveTime);
u32 gf_isom_get_interleave_time(GF_ISOFile *the_file);

/*set the copyright in one language.*/
GF_Err gf_isom_set_copyright(GF_ISOFile *the_file, const char *threeCharCode, char *notice);

/*deletes copyright (1-based indexes)*/
GF_Err gf_isom_remove_copyright(GF_ISOFile *the_file, u32 index);

/*changes the handler type of the media*/
GF_Err gf_isom_set_media_type(GF_ISOFile *movie, u32 trackNumber, u32 new_type);

/*changes the type of the sampleDescriptionBox - USE AT YOUR OWN RISK, the file may not be understood afterwards*/
GF_Err gf_isom_set_media_subtype(GF_ISOFile *movie, u32 trackNumber, u32 sampleDescriptionIndex, u32 new_type);

GF_Err gf_isom_set_alternate_group_id(GF_ISOFile *movie, u32 trackNumber, u32 groupId);

/*add chapter info:
if trackNumber is 0, the chapter info is added to the movie, otherwise to the track
@timestamp: chapter start time in milliseconds. Chapters are added in order to the file. If a chapter with same timestamp
	is found, its name is updated but no entry is created.
@name: chapter name. If NULL, defaults to 'Chapter N'
*/
GF_Err gf_isom_add_chapter(GF_ISOFile *the_file, u32 trackNumber, u64 timestamp, char *name);

/*deletes copyright (1-based index, index 0 for all)*/
GF_Err gf_isom_remove_chapter(GF_ISOFile *the_file, u32 trackNumber, u32 index);

/*set watermark info for movie*/
GF_Err gf_isom_set_watermark(GF_ISOFile *the_file, bin128 UUID, u8* data, u32 length);

/*Track Edition functions - used to change the normal playback of the media if desired
NOTE: IT IS THE USER RESPONSABILITY TO CREATE A CONSISTENT TIMELINE FOR THE TRACK
This API provides the basic hooks and some basic consistency checking
but can not check the desired functionality of the track edits
*/

/*update or insert a new edit segment in the track time line. Edits are used to modify
the media normal timing. EditTime and EditDuration are expressed in Movie TimeScale
If a segment with EditTime already exists, IT IS ERASED
if there is a segment before this new one, its duration is adjust to match EditTime of
the new segment
WARNING: The first segment always have an EditTime of 0. You should insert an empty or dwelled segment first.*/
GF_Err gf_isom_set_edit_segment(GF_ISOFile *the_file, u32 trackNumber, u64 EditTime, u64 EditDuration, u64 MediaTime, u8 EditMode);

/*same as above except only modifies duartion type and mediaType*/
GF_Err gf_isom_modify_edit_segment(GF_ISOFile *the_file, u32 trackNumber, u32 seg_index, u64 EditDuration, u64 MediaTime, u8 EditMode);
/*same as above except only appends new segment*/
GF_Err gf_isom_append_edit_segment(GF_ISOFile *the_file, u32 trackNumber, u64 EditDuration, u64 MediaTime, u8 EditMode);

/*remove the edit segments for the whole track*/
GF_Err gf_isom_remove_edit_segments(GF_ISOFile *the_file, u32 trackNumber);

/*remove the given edit segment (1-based index). If this is not the last segment, the next segment duration
is updated to maintain a continous timeline*/
GF_Err gf_isom_remove_edit_segment(GF_ISOFile *the_file, u32 trackNumber, u32 seg_index);

/*
				User Data Manipulation

		You can add specific typed data to either a track or the movie: the UserData
	The type must be formated as a FourCC if you have a registered 4CC type
	but the usual is to set a UUID (128 bit ID for box type) which never conflict
	with existing structures in the format
		To manipulate a UUID user data set the UserDataType to 0 and specify a valid UUID.
Otherwise the UUID parameter is ignored
		Several items with the same ID or UUID can be added (this allows you to store any
	kind/number of private information under a unique ID / UUID)
*/
/*Add a user data item in the desired track or in the movie if TrackNumber is 0*/
GF_Err gf_isom_add_user_data(GF_ISOFile *the_file, u32 trackNumber, u32 UserDataType, bin128 UUID, char *data, u32 DataLength);

/*remove all user data items from the desired track or from the movie if TrackNumber is 0*/
GF_Err gf_isom_remove_user_data(GF_ISOFile *the_file, u32 trackNumber, u32 UserDataType, bin128 UUID);

/*remove a user data item from the desired track or from the movie if TrackNumber is 0
use the UDAT read functions to get the item index*/
GF_Err gf_isom_remove_user_data_item(GF_ISOFile *the_file, u32 trackNumber, u32 UserDataType, bin128 UUID, u32 UserDataIndex);

/*remove track, moov (trackNumber=0) or file-level (trackNumber=0xFFFFFFFF) UUID box of matching type*/
GF_Err gf_isom_remove_uuid(GF_ISOFile *movie, u32 trackNumber, bin128 UUID);
/*adds track, moov (trackNumber=0) or file-level (trackNumber=0xFFFFFFFF) UUID box of given type*/
GF_Err gf_isom_add_uuid(GF_ISOFile *movie, u32 trackNumber, bin128 UUID, char *data, u32 data_size);

/*
		Update of the Writing API for IsoMedia Version 2
*/	

/*use a compact track version for sample size. This is not usually recommended 
except for speech codecs where the track has a lot of small samples
compaction is done automatically while writing based on the track's sample sizes*/
GF_Err gf_isom_use_compact_size(GF_ISOFile *the_file, u32 trackNumber, u8 CompactionOn);

/*sets the brand of the movie*/
GF_Err gf_isom_set_brand_info(GF_ISOFile *the_file, u32 MajorBrand, u32 MinorVersion);

/*adds or remove an alternate brand for the movie*/
GF_Err gf_isom_modify_alternate_brand(GF_ISOFile *the_file, u32 Brand, u8 AddIt);

/*removes all alternate brands except major brand*/
GF_Err gf_isom_reset_alt_brands(GF_ISOFile *movie);

/*set the number of padding bits at the end of a given sample if needed
if the function is never called the padding bit info is ignored
this MUST be called on an existin sample*/
GF_Err gf_isom_set_sample_padding_bits(GF_ISOFile *the_file, u32 trackNumber, u32 sampleNumber, u8 NbBits);


/*since v2 you must specify w/h of video tracks for authoring tools (no decode the video cfg / first sample)*/
GF_Err gf_isom_set_visual_info(GF_ISOFile *the_file, u32 trackNumber, u32 StreamDescriptionIndex, u32 Width, u32 Height);

/*mainly used for 3GPP text since most ISO-based formats ignore these (except MJ2K) 
all coord values are expressed as 16.16 fixed point floats*/
GF_Err gf_isom_set_track_layout_info(GF_ISOFile *the_file, u32 trackNumber, u32 width, u32 height, s32 translation_x, s32 translation_y, s16 layer);

/*sets track matrix - all coordinates are expressed as 16.16 floating points*/
GF_Err gf_isom_set_track_matrix(GF_ISOFile *the_file, u32 trackNumber, u32 matrix[9]);

GF_Err gf_isom_set_pixel_aspect_ratio(GF_ISOFile *the_file, u32 trackNumber, u32 StreamDescriptionIndex, u32 hSpacing, u32 vSpacing);

/*set SR & nbChans for audio description*/
GF_Err gf_isom_set_audio_info(GF_ISOFile *the_file, u32 trackNumber, u32 StreamDescriptionIndex, u32 sampleRate, u32 nbChannels, u8 bitsPerSample);

/*non standard extensions: set/remove a fragment of a sample - this is used for video packets
in order to keep AU structure in the file format (no normative tables for that). Info is NOT written to disk*/
GF_Err gf_isom_add_sample_fragment(GF_ISOFile *the_file, u32 trackNumber, u32 sampleNumber, u16 FragmentSize);
GF_Err gf_isom_remove_sample_fragment(GF_ISOFile *the_file, u32 trackNumber, u32 sampleNumber);
/*remove all sample fragment info for this track*/
GF_Err gf_isom_remove_sample_fragments(GF_ISOFile *the_file, u32 trackNumber);

/*set CTS unpack mode (used for B-frames & like): in unpack mode, each sample uses one entry in CTTS tables
unpack=0: set unpack on - !!creates a CTTS table if none found!!
unpack=1: set unpack off and repacks all table info
*/
GF_Err gf_isom_set_cts_packing(GF_ISOFile *the_file, u32 trackNumber, Bool unpack);
/*modify CTS offset of a given sample (used for B-frames) - MUST be called in unpack mode only*/
GF_Err gf_isom_modify_cts_offset(GF_ISOFile *the_file, u32 trackNumber, u32 sample_number, u32 offset);
/*remove CTS offset table (used for B-frames)*/
GF_Err gf_isom_remove_cts_info(GF_ISOFile *the_file, u32 trackNumber);

/*set 3char code media language*/
GF_Err gf_isom_set_media_language(GF_ISOFile *the_file, u32 trackNumber, char *three_char_code);

/*removes given stream description*/
GF_Err gf_isom_remove_sample_description(GF_ISOFile *the_file, u32 trackNumber, u32 streamDescIndex);

/*sets the RVC config for the given track sample description*/
GF_Err gf_isom_set_rvc_config(GF_ISOFile *movie, u32 track, u32 sampleDescriptionIndex, u16 rvc_predefined, char *mime, char *data, u32 size);

/*
	some authoring extensions
*/
/*sets name for authoring - if name is NULL reset authoring name*/
GF_Err gf_isom_set_track_name(GF_ISOFile *the_file, u32 trackNumber, char *name);
/*gets authoring name*/
const char *gf_isom_get_track_name(GF_ISOFile *the_file, u32 trackNumber);

/*
			MPEG-4 Extensions
*/

/*set a profile and level indication for the movie iod (created if needed)
if the flag is ProfileLevel is 0 this means the movie doesn't require
the specific codec (equivalent to 0xFF value in MPEG profiles)*/
GF_Err gf_isom_set_pl_indication(GF_ISOFile *the_file, u8 PL_Code, u8 ProfileLevel);

/*set the rootOD ID of the movie if you need it. By default, movies are created without root ODs*/
GF_Err gf_isom_set_root_od_id(GF_ISOFile *the_file, u32 OD_ID);

/*set the rootOD URL of the movie if you need it (only needed to create empty file pointing 
to external ressource)*/
GF_Err gf_isom_set_root_od_url(GF_ISOFile *the_file, char *url_string);

/*remove the root OD*/
GF_Err gf_isom_remove_root_od(GF_ISOFile *the_file);

/*Add a system descriptor to the OD of the movie*/
GF_Err gf_isom_add_desc_to_root_od(GF_ISOFile *the_file, GF_Descriptor *theDesc);

/*add a track to the root OD*/
GF_Err gf_isom_add_track_to_root_od(GF_ISOFile *the_file, u32 trackNumber);

/*remove a track to the root OD*/
GF_Err gf_isom_remove_track_from_root_od(GF_ISOFile *the_file, u32 trackNumber);

/*Create a new StreamDescription (GF_ESD) in the file. The URL and URN are used to 
describe external media, this will creat a data reference for the media*/
GF_Err gf_isom_new_mpeg4_description(GF_ISOFile *the_file, u32 trackNumber, GF_ESD *esd, char *URLname, char *URNname, u32 *outDescriptionIndex);

/*use carefully. Very usefull when you made a lot of changes (IPMP, IPI, OCI, ...)
THIS WILL REPLACE THE WHOLE DESCRIPTOR ...*/
GF_Err gf_isom_change_mpeg4_description(GF_ISOFile *the_file, u32 trackNumber, u32 StreamDescriptionIndex, GF_ESD *newESD);

/*Add a system descriptor to the ESD of a stream - you have to delete the descriptor*/
GF_Err gf_isom_add_desc_to_description(GF_ISOFile *the_file, u32 trackNumber, u32 StreamDescriptionIndex, GF_Descriptor *theDesc);


/*Default extensions*/

/*Create a new unknown StreamDescription in the file. The URL and URN are used to 
describe external media, this will creat a data reference for the media
use this to store media not currently supported by the ISO media format
*/
GF_Err gf_isom_new_generic_sample_description(GF_ISOFile *the_file, u32 trackNumber, char *URLname, char *URNname, GF_GenericSampleDescription *udesc, u32 *outDescriptionIndex);

/*change the data field of an unknown sample description*/
GF_Err gf_isom_change_generic_sample_description(GF_ISOFile *the_file, u32 trackNumber, u32 StreamDescriptionIndex, GF_GenericSampleDescription *udesc);

/*
special shortcut for stream description cloning from a given input file (this avoids inspecting for media type)
@the_file, @trackNumber: destination file and track
@orig_file, @orig_track, @orig_desc_index: orginal file, track and sample description
@URLname, @URNname, @outDescriptionIndex: same usage as with gf_isom_new_mpeg4_description
*/
GF_Err gf_isom_clone_sample_description(GF_ISOFile *the_file, u32 trackNumber, GF_ISOFile *orig_file, u32 orig_track, u32 orig_desc_index, char *URLname, char *URNname, u32 *outDescriptionIndex);

/*special shortcut: clones a track (everything except media data and sample info (DTS? CTS, RAPs, etc...) 
also clones sampleDescriptions
@keep_data_ref: if set, external data references are kept, otherwise they are removed (track media data will be self-contained)
@dest_track: track number of cloned track*/
GF_Err gf_isom_clone_track(GF_ISOFile *orig_file, u32 orig_track, GF_ISOFile *dest_file, Bool keep_data_ref, u32 *dest_track);
/*special shortcut: clones IOD PLs from orig to dest if any*/
GF_Err gf_isom_clone_pl_indications(GF_ISOFile *orig, GF_ISOFile *dest);
/*clones root OD from input to output file, without copying root OD track references*/
GF_Err gf_isom_clone_root_od(GF_ISOFile *input, GF_ISOFile *output);

/*clones the entire movie file to destination. Tracks can be cloned if clone_tracks is set, in which case hint tracks can be
kept if keep_hint_tracks is set*/
GF_Err gf_isom_clone_movie(GF_ISOFile *orig_file, GF_ISOFile *dest_file, Bool clone_tracks, Bool keep_hint_tracks);

/*returns true if same set of sample description in both tracks - this does include self-contained checking
and reserved flags. The specific media cfg (DSI & co) is not analysed, only
a brutal memory comparaison is done*/
Bool gf_isom_is_same_sample_description(GF_ISOFile *f1, u32 tk1, GF_ISOFile *f2, u32 tk2);

GF_Err gf_isom_set_JPEG2000(GF_ISOFile *mov, Bool set_on);

/*releases current movie segment - this closes the associated file IO object.
If reset_tables is set, sample information for all tracks setup as segment are destroyed. This allows keeping the memory
footprint low when playing segments. Note however that seeking in the file is then no longer possible*/
GF_Err gf_isom_release_segment(GF_ISOFile *movie, Bool reset_tables);
/*opens a new segment file. Access to samples in previous segments is no longer possible*/
GF_Err gf_isom_open_segment(GF_ISOFile *movie, const char *fileName);

#ifndef GPAC_DISBALE_ISOM_FRAGMENTS

/*
			Movie Fragments Writing API
		Movie Fragments is a feature of ISO media files for fragmentation
	of a presentation meta-data and interleaving with its media data.
	This enables faster http fast start for big movies, and also reduces the risk
	of data loss in case of a recording crash, because meta data and media data
	can be written to disk at regular times
		This API provides simple function calls to setup such a movie and write it
	The process implies:
		1- creating a movie in the usual way (track, stream descriptions, (IOD setup
	copyright, ...)
		2- possibly add some samples in the regular fashion
		3- setup track fragments for all track that will be written in a fragmented way
	(note that you can create/write a track that has no fragmentation at all)
		4- finalize the movie for fragmentation (this will flush all meta-data and 
	any media-data added to disk, ensuring all vital information for the presentation
	is stored on file and not lost in case of crash/poweroff)
	
	  then 5-6 as often as desired
		5- start a new movie fragment
		6- add samples to each setup track


  IMPORTANT NOTES:
		* Movie Fragments can only be used in GF_ISOM_OPEN_WRITE mode (capturing)
  and no editing functionalities can be used
		* the fragmented movie API uses TrackID and not TrackNumber 
*/

/*
setup a track for fragmentation by specifying some default values for 
storage efficiency
*TrackID: track identifier
*DefaultStreamDescriptionIndex: the default description used by samples in this track
*DefaultSampleDuration: default duration of samples in this track
*DefaultSampleSize: default size of samples in this track (0 if unknown)
*DefaultSampleIsSync: default key-flag (RAP) of samples in this track
*DefaultSamplePadding: default padding bits for samples in this track
*DefaultDegradationPriority: default degradation priority for samples in this track

*/
GF_Err gf_isom_setup_track_fragment(GF_ISOFile *the_file, u32 TrackID, 
							 u32 DefaultStreamDescriptionIndex,
							 u32 DefaultSampleDuration,
							 u32 DefaultSampleSize,
							 u8 DefaultSampleIsSync,
							 u8 DefaultSamplePadding,
							 u16 DefaultDegradationPriority);

/*flushes data to disk and prepare movie fragmentation*/
GF_Err gf_isom_finalize_for_fragment(GF_ISOFile *the_file, Bool use_segments);

/*starts a new movie fragment - if force_cache is set, fragment metadata will be written before
fragment media data for all tracks*/
GF_Err gf_isom_start_fragment(GF_ISOFile *movie, Bool moof_first);

/*starts a new segment in the file. If SegName is given, the output will be written in the SegName file*/
GF_Err gf_isom_start_segment(GF_ISOFile *movie, char *SegName);

/*sets the baseMediaDecodeTime of the first sample of the given track*/
GF_Err gf_isom_set_traf_base_media_decode_time(GF_ISOFile *movie, u32 TrackID, u64 decode_time);

/*closes current segment - if fragments_per_sidx is <0, no sidx is used - if fragments_per_sidx is ==0, a single sidx is used*/
GF_Err gf_isom_close_segment(GF_ISOFile *movie, s32 fragments_per_sidx, u32 referenceTrackID, u64 ref_track_decode_time, Bool daisy_chain_sidx, Bool last_segment);

enum
{
	/*indicates that the track fragment has no samples but still has a duration
	(silence-detection in audio codecs, ...). 
	param: indicates duration*/
	GF_ISOM_TRAF_EMPTY,
	/*I-Frame detection: this can reduce file size by detecting I-frames and
	optimizing sample flags (padding, priority, ..)
	param: on/off (0/1)*/
	GF_ISOM_TRAF_RANDOM_ACCESS,
	/*activate data cache on track fragment. This is usefull when writing interleaved
	media from a live source (typically audio-video), and greatly reduces file size
	param: Number of samples (> 1) to cache before disk flushing. You shouldn't try 
	to cache too many samples since this will load your memory. base that on FPS/SR*/
	GF_ISOM_TRAF_DATA_CACHE
};

/*set options. Options can be set at the begining of each new fragment only, and for the
lifetime of the fragment*/
GF_Err gf_isom_set_fragment_option(GF_ISOFile *the_file, u32 TrackID, u32 Code, u32 param);


/*adds a sample to a fragmented track

*TrackID: destination track
*sample: sample to add
*StreamDescriptionIndex: stream description for this sample. If 0, the default one 
is used
*Duration: sample duration.
Note: because of the interleaved nature of the meta/media data, the sample duration
MUST be provided (in case of regular tracks, this was computed internally by the lib)
*PaddingBits: padding bits for the sample, or 0
*DegradationPriority for the sample, or 0

*/

GF_Err gf_isom_fragment_add_sample(GF_ISOFile *the_file, u32 TrackID, GF_ISOSample *sample, 
								 u32 StreamDescriptionIndex, 
								 u32 Duration,
								 u8 PaddingBits, u16 DegradationPriority);

/*appends data into last sample of track for video fragments/other media
CANNOT be used with OD tracks*/
GF_Err gf_isom_fragment_append_data(GF_ISOFile *the_file, u32 TrackID, char *data, u32 data_size, u8 PaddingBits);

#endif /*GPAC_DISBALE_ISOM_FRAGMENTS*/


/******************************************************************
		GENERIC Publishing API
******************************************************************/

/*Removes all sync shadow entries for a given track. The shadow samples are NOT removed; they must be removed
by the user app*/
GF_Err gf_isom_remove_sync_shadows(GF_ISOFile *the_file, u32 trackNumber);

/*Use this function to do the shadowing if you use shadowing.
the sample to be shadowed MUST be a non-sync sample (ignored if not)
the sample shadowing must be a Sync sample (error if not)*/
GF_Err gf_isom_set_sync_shadow(GF_ISOFile *the_file, u32 trackNumber, u32 sampleNumber, u32 syncSample);

/*set the GroupID of a track (only used for optimized interleaving). By setting GroupIDs
you can specify the storage order for media data of a group of streams. This is usefull
for BIFS presentation so that static resources of the scene can be downloaded before BIFS*/
GF_Err gf_isom_set_track_group(GF_ISOFile *the_file, u32 trackNumber, u32 GroupID);

/*set the priority of a track within a Group (used for optimized interleaving and hinting). 
This allows tracks to be stored before other within a same group, for instance the 
hint track data can be stored just before the media data, reducing disk seeking
for a same time, within a group of tracks, the track with the lowest inversePriority will 
be written first*/
GF_Err gf_isom_set_track_priority_in_group(GF_ISOFile *the_file, u32 trackNumber, u32 InversePriority);

/*set the max SamplesPerChunk (for file optimization, mainly in FLAT and STREAMABLE modes)*/
GF_Err gf_isom_set_max_samples_per_chunk(GF_ISOFile *the_file, u32 trackNumber, u32 maxSamplesPerChunk);

/*associate a given SL config with a given ESD while extracting the OD information
all the SL params must be fixed by the calling app!
The SLConfig is stored by the API for further use. A NULL pointer will result
in using the default SLConfig (predefined = 2) remapped to predefined = 0
This is usefull while reading the IOD / OD stream of an MP4 file. Note however that
only full AUs are extracted, therefore the calling application must SL-packetize the streams*/
GF_Err gf_isom_set_extraction_slc(GF_ISOFile *the_file, u32 trackNumber, u32 StreamDescriptionIndex, GF_SLConfig *slConfig);

GF_Err gf_isom_get_extraction_slc(GF_ISOFile *the_file, u32 trackNumber, u32 StreamDescriptionIndex, GF_SLConfig **slConfig);

u32 gf_isom_get_track_group(GF_ISOFile *the_file, u32 trackNumber);
u32 gf_isom_get_track_priority_in_group(GF_ISOFile *the_file, u32 trackNumber);

/*stores movie config (storage mode, interleave time, track groupIDs, priorities and names) in UDTA(kept on disk)
if @remove_all is set, removes all stored info, otherwise recompute all stored info*/
GF_Err gf_isom_store_movie_config(GF_ISOFile *the_file, Bool remove_all);
/*restores movie config (storage mode, interleave time, track groupIDs, priorities and names) if found*/
GF_Err gf_isom_load_movie_config(GF_ISOFile *the_file);

/*setup interleaving for storage (shortcut for storeage mode + interleave_time)*/
GF_Err gf_isom_make_interleave(GF_ISOFile *mp4file, Double TimeInSec);


/******************************************************************
		GENERIC HINTING WRITING API
******************************************************************/

/*supported hint formats - ONLY RTP now*/
enum
{
	GF_ISOM_HINT_RTP = GF_4CC('r', 't', 'p', ' '),
};

#ifndef GPAC_DISABLE_ISOM_HINTING


/*Setup the resources based on the hint format
This function MUST be called after creating a new hint track and before
any other calls on this track*/
GF_Err gf_isom_setup_hint_track(GF_ISOFile *the_file, u32 trackNumber, u32 HintType);

/*Create a HintDescription for the HintTrack
the rely flag indicates whether a reliable transport protocol is desired/required
for data transport
	0: not desired (UDP/IP). NB: most RTP streaming servers only support UDP/IP for data
	1: preferable (TCP/IP if possible or UDP/IP)
	2: required (TCP/IP only)
The HintDescriptionIndex is set, to be used when creating a HINT sample
*/
GF_Err gf_isom_new_hint_description(GF_ISOFile *the_file, u32 trackNumber, s32 HintTrackVersion, s32 LastCompatibleVersion, u8 Rely, u32 *HintDescriptionIndex);

/*Starts a new sample for the hint track. A sample is just a collection of packets
the transmissionTime is indicated in the media timeScale of the hint track*/
GF_Err gf_isom_begin_hint_sample(GF_ISOFile *the_file, u32 trackNumber, u32 HintDescriptionIndex, u32 TransmissionTime);

/*stores the hint sample in the file once all your packets for this sample are done
set IsRandomAccessPoint if you want to indicate that this is a random access point 
in the stream*/
GF_Err gf_isom_end_hint_sample(GF_ISOFile *the_file, u32 trackNumber, u8 IsRandomAccessPoint);


/******************************************************************
		PacketHandling functions
		Data can be added at the end or at the beginning of the current packet
		by setting AtBegin to 1 the data will be added at the begining
		This allows constructing the packet payload before any meta-data
******************************************************************/

/*adds a blank chunk of data in the sample that is skipped while streaming*/
GF_Err gf_isom_hint_blank_data(GF_ISOFile *the_file, u32 trackNumber, u8 AtBegin);

/*adds a chunk of data in the packet that is directly copied while streaming
NOTE: dataLength MUST BE <= 14 bytes, and you should only use this function
to add small blocks of data (encrypted parts, specific headers, ...)*/
GF_Err gf_isom_hint_direct_data(GF_ISOFile *the_file, u32 trackNumber, char *data, u32 dataLength, u8 AtBegin);

/*adds a reference to some sample data in the packet
SourceTrackID: the ID of the track where the referenced sample is
SampleNumber: the sample number containing the data to be added
DataLength: the length of bytes to copy in the packet
offsetInSample: the offset in bytes in the sample at which to begin copying data

extra_data: only used when the sample is actually the sample that will contain this packet
(usefull to store en encrypted version of a packet only available while streaming)
	In this case, set SourceTrackID to the HintTrack ID and SampleNumber to 0
	In this case, the DataOffset MUST BE NULL and length will indicate the extra_data size

Note that if you want to reference a previous HintSample in the hintTrack, you will 
have to parse the sample yourself ...
*/
GF_Err gf_isom_hint_sample_data(GF_ISOFile *the_file, u32 trackNumber, u32 SourceTrackID, u32 SampleNumber, u16 DataLength, u32 offsetInSample, char *extra_data, u8 AtBegin);


/*adds a reference to some stream description data in the packet (headers, ...)
SourceTrackID: the ID of the track where the referenced sample is
StreamDescriptionIndex: the index of the stream description in the desired track
DataLength: the length of bytes to copy in the packet
offsetInDescription: the offset in bytes in the description at which to begin copying data

Since it is far from being obvious what this offset is, we recommend not using this 
function. The ISO Media Format specification is currently being updated to solve
this issue*/
GF_Err gf_isom_hint_sample_description_data(GF_ISOFile *the_file, u32 trackNumber, u32 SourceTrackID, u32 StreamDescriptionIndex, u16 DataLength, u32 offsetInDescription, u8 AtBegin);


/******************************************************************
		RTP SPECIFIC WRITING API
******************************************************************/

/*Creates a new RTP packet in the HintSample. If a previous packet was created, 
it is stored in the hint sample and a new packet is created.
- relativeTime: RTP time offset of this packet in the HintSample if any - in hint track 
time scale. Used for data smoothing by servers.
- PackingBit: the 'P' bit of the RTP packet header
- eXtensionBit: the'X' bit of the RTP packet header
- MarkerBit: the 'M' bit of the RTP packet header
- PayloadType: the payload type, on 7 bits, format 0x0XXXXXXX
- B_frame: indicates if this is a B-frame packet. Can be skipped by a server
- IsRepeatedPacket: indicates if this is a duplicate packet of a previous one.
Can be skipped by a server
- SequenceNumber: the RTP base sequence number of the packet. Because of support for repeated
packets, you have to set the sequence number yourself.*/
GF_Err gf_isom_rtp_packet_begin(GF_ISOFile *the_file, u32 trackNumber, s32 relativeTime, u8 PackingBit, u8 eXtensionBit, u8 MarkerBit, u8 PayloadType, u8 B_frame, u8 IsRepeatedPacket, u16 SequenceNumber);

/*set the flags of the RTP packet*/
GF_Err gf_isom_rtp_packet_set_flags(GF_ISOFile *the_file, u32 trackNumber, u8 PackingBit, u8 eXtensionBit, u8 MarkerBit, u8 disposable_packet, u8 IsRepeatedPacket);

/*set the time offset of this packet. This enables packets to be placed in the hint track 
in decoding order, but have their presentation time-stamp in the transmitted 
packet in a different order. Typically used for MPEG video with B-frames
*/
GF_Err gf_isom_rtp_packet_set_offset(GF_ISOFile *the_file, u32 trackNumber, s32 timeOffset);

								   
/*set some specific info in the HintDescription for RTP*/

/*sets the RTP TimeScale that the server use to send packets
some RTP payloads may need a specific timeScale that is not the timeScale in the file format
the default timeScale choosen by the API is the MediaTimeScale of the hint track*/
GF_Err gf_isom_rtp_set_timescale(GF_ISOFile *the_file, u32 trackNumber, u32 HintDescriptionIndex, u32 TimeScale);
/*sets the RTP TimeOffset that the server will add to the packets
if not set, the server adds a random offset*/
GF_Err gf_isom_rtp_set_time_offset(GF_ISOFile *the_file, u32 trackNumber, u32 HintDescriptionIndex, u32 TimeOffset);
/*sets the RTP SequenceNumber Offset that the server will add to the packets
if not set, the server adds a random offset*/
GF_Err gf_isom_rtp_set_time_sequence_offset(GF_ISOFile *the_file, u32 trackNumber, u32 HintDescriptionIndex, u32 SequenceNumberOffset);



/******************************************************************
		SDP SPECIFIC WRITING API
******************************************************************/
/*add an SDP line to the SDP container at the track level (media-specific SDP info)
NOTE: the \r\n end of line for SDP is automatically inserted*/
GF_Err gf_isom_sdp_add_track_line(GF_ISOFile *the_file, u32 trackNumber, const char *text);
/*remove all SDP info at the track level*/
GF_Err gf_isom_sdp_clean_track(GF_ISOFile *the_file, u32 trackNumber);

/*add an SDP line to the SDP container at the movie level (presentation SDP info)
NOTE: the \r\n end of line for SDP is automatically inserted*/
GF_Err gf_isom_sdp_add_line(GF_ISOFile *the_file, const char *text);
/*remove all SDP info at the movie level*/
GF_Err gf_isom_sdp_clean(GF_ISOFile *the_file);

#endif /*GPAC_DISABLE_ISOM_HINTING*/


#endif	/*GPAC_DISABLE_ISOM_WRITE*/

#ifndef GPAC_DISABLE_ISOM_DUMP

/*dumps file structures into XML trace file */
GF_Err gf_isom_dump(GF_ISOFile *file, FILE *trace);

#endif /*GPAC_DISABLE_ISOM_DUMP*/


#ifndef GPAC_DISABLE_ISOM_HINTING

#ifndef GPAC_DISABLE_ISOM_DUMP
/*dumps RTP hint samples structure into XML trace file
	@trackNumber, @SampleNum: hint track and hint sample number
	@trace: output
*/
GF_Err gf_isom_dump_hint_sample(GF_ISOFile *the_file, u32 trackNumber, u32 SampleNum, FILE * trace);
#endif

/*Get SDP info at the movie level*/
GF_Err gf_isom_sdp_get(GF_ISOFile *the_file, const char **sdp, u32 *length);
/*Get SDP info at the track level*/
GF_Err gf_isom_sdp_track_get(GF_ISOFile *the_file, u32 trackNumber, const char **sdp, u32 *length);

u32 gf_isom_get_payt_count(GF_ISOFile *the_file, u32 trackNumber);
const char *gf_isom_get_payt_info(GF_ISOFile *the_file, u32 trackNumber, u32 index, u32 *payID);




/*small hint reader - performs data caching*/

/*resets hint reading parameters, returns an error if the hint type is not supported for reading
packet sequence number is always reseted to 0
@sample_start: indicates from where the packets should be read (regular 1-based sample number)
@ts_offset: constant offset for timestamps, must be expressed in media timescale (which is the hint timescale).
	usually 0 (no offset)
@sn_offset: offset for packet sequence number (first packet will have a SN of 1 + sn_offset)
	usually 0
@ssrc: sync source identifier for RTP
*/
GF_Err gf_isom_reset_hint_reader(GF_ISOFile *the_file, u32 trackNumber, u32 sample_start, u32 ts_offset, u32 sn_offset, u32 ssrc);

/*reads next hint packet. ALl packets are read in transmission (decoding) order
returns an error if not supported, or GF_EOS when no more packets are available
currently only RTP reader is supported
@pck_data, @pck_size: output packet data (must be freed by caller) - contains all info to be sent 
	on the wire, eg for RTP contains the RTP header and the data
@disposable (optional): indicates that the packet can be droped when late (B-frames & co)
@repeated (optional): indicates this is a repeated packet (same one has already been sent)
@trans_ts (optional): indicates the transmission time of the packet, expressed in hint timescale, taking into account
the ts_offset specified in gf_isom_reset_hint_reader. Depending on packets this may not be the same
as the hint sample timestamp + ts_offset, some packets may need to be sent earlier (B-frames)
@sample_num (optional): indicates hint sample number the packet belongs to
*/
GF_Err gf_isom_next_hint_packet(GF_ISOFile *the_file, u32 trackNumber, char **pck_data, u32 *pck_size, Bool *disposable, Bool *repeated, u32 *trans_ts, u32 *sample_num);

#endif /*GPAC_DISABLE_ISOM_HINTING*/



/*
				3GPP specific extensions
	NOTE: MPEG-4 OD Framework cannot be used with 3GPP files.
	Stream Descriptions are not GF_ESD, just generic config options as specified in this file
*/

/*Generic 3GP/3GP2 config record*/
typedef struct 
{
	/*GF_4CC record type, one fo the above GF_ISOM_SUBTYPE_3GP_ * subtypes*/
	u32 type;
	/*4CC vendor name*/
	u32 vendor;
	/*codec version*/
	u8 decoder_version;
	/*number of sound frames per IsoMedia sample, >0 and <=15. The very last sample may contain less frames. */
	u8 frames_per_sample;

	/*H263 ONLY - Level and profile*/
	u8 H263_level, H263_profile;

	/*AMR(WB) ONLY - num of mode for the codec*/
	u16 AMR_mode_set;
	/*AMR(WB) ONLY - changes in codec mode per sample*/
	u8 AMR_mode_change_period;
} GF_3GPConfig;


/*return the 3GP config for this tream description, NULL if not a 3GPP track*/
GF_3GPConfig *gf_isom_3gp_config_get(GF_ISOFile *the_file, u32 trackNumber, u32 StreamDescriptionIndex);
#ifndef GPAC_DISABLE_ISOM_WRITE
/*create the track config*/
GF_Err gf_isom_3gp_config_new(GF_ISOFile *the_file, u32 trackNumber, GF_3GPConfig *config, char *URLname, char *URNname, u32 *outDescriptionIndex);
/*update the track config - subtypes shall NOT differ*/
GF_Err gf_isom_3gp_config_update(GF_ISOFile *the_file, u32 trackNumber, GF_3GPConfig *config, u32 DescriptionIndex);
#endif	/*GPAC_DISABLE_ISOM_WRITE*/

/*AVC/H264 extensions - GF_AVCConfig is defined in mpeg4_odf.h*/

/*gets uncompressed AVC config - user is responsible for deleting it*/
GF_AVCConfig *gf_isom_avc_config_get(GF_ISOFile *the_file, u32 trackNumber, u32 DescriptionIndex);
/*gets uncompressed AVC config - user is responsible for deleting it*/
GF_AVCConfig *gf_isom_svc_config_get(GF_ISOFile *the_file, u32 trackNumber, u32 DescriptionIndex);

#ifndef GPAC_DISABLE_ISOM_WRITE
/*creates new AVC config*/
GF_Err gf_isom_avc_config_new(GF_ISOFile *the_file, u32 trackNumber, GF_AVCConfig *cfg, char *URLname, char *URNname, u32 *outDescriptionIndex);
/*updates AVC config*/
GF_Err gf_isom_avc_config_update(GF_ISOFile *the_file, u32 trackNumber, u32 DescriptionIndex, GF_AVCConfig *cfg);
/*updates SVC config. If is_additional is set, the SVCConfig will be added to the AVC sample description, otherwise the sample description will be SVC-only*/
GF_Err gf_isom_svc_config_update(GF_ISOFile *the_file, u32 trackNumber, u32 DescriptionIndex, GF_AVCConfig *cfg, Bool is_additional);
#endif /*GPAC_DISABLE_ISOM_WRITE*/


/*
	3GP timed text handling

	NOTE: currently only writing API is developped, the reading one is not used in MPEG-4 since
	MPEG-4 maps 3GP timed text to MPEG-4 Streaming Text (part 17)
*/

/*set streamihng text reading mode: if do_convert is set, all text samples will be retrieved as TTUs
and ESD will be emulated for text tracks.*/
GF_Err gf_isom_text_set_streaming_mode(GF_ISOFile *the_file, Bool do_convert);


#ifndef GPAC_DISABLE_ISOM_DUMP
/*exports text track to given format
@dump_type: 0 for TTXT, 1 for srt, 2 for SVG
*/
GF_Err gf_isom_text_dump(GF_ISOFile *the_file, u32 track, FILE *dump, u32 dump_type);
#endif

/*returns encoded TX3G box (text sample description for 3GPP text streams) as needed by RTP or other standards:
	@sidx: 1-based stream description index
	@sidx_offset: 
		if 0, the sidx will NOT be written before the encoded TX3G
		if not 0, the sidx will be written before the encoded TX3G, with the given offset. Offset sshould be at 
		least 128 for most commmon usage of TX3G (RTP, MPEG-4 timed text, etc)

*/
GF_Err gf_isom_text_get_encoded_tx3g(GF_ISOFile *file, u32 track, u32 sidx, u32 sidx_offset, char **tx3g, u32 *tx3g_size);

/*checks if this text description is already inserted
@outDescIdx: set to 0 if not found, or descIndex
@same_style, @same_box: indicates if default styles and box are used
*/
GF_Err gf_isom_text_has_similar_description(GF_ISOFile *the_file, u32 trackNumber, GF_TextSampleDescriptor *desc, u32 *outDescIdx, Bool *same_box, Bool *same_styles);

/*text sample formatting*/
typedef struct _3gpp_text_sample GF_TextSample;
/*creates text sample handle*/
GF_TextSample *gf_isom_new_text_sample();
/*destroy text sample handle*/
void gf_isom_delete_text_sample(GF_TextSample *tx_samp);

#ifndef GPAC_DISABLE_ISOM_WRITE

/*Create a new TextSampleDescription in the file. 
The URL and URN are used to describe external media, this will create a data reference for the media
GF_TextSampleDescriptor is defined in mpeg4_odf.h
*/
GF_Err gf_isom_new_text_description(GF_ISOFile *the_file, u32 trackNumber, GF_TextSampleDescriptor *desc, char *URLname, char *URNname, u32 *outDescriptionIndex);
/*change the text sample description*/
GF_Err gf_isom_update_text_description(GF_ISOFile *movie, u32 trackNumber, u32 descriptionIndex, GF_TextSampleDescriptor *desc);

/*reset text sample content*/
GF_Err gf_isom_text_reset(GF_TextSample * tx_samp);
/*reset text sample styles but keep text*/
GF_Err gf_isom_text_reset_styles(GF_TextSample * samp);

/*sets UTF16 marker for text data. This MUST be called on an empty sample. If text data added later 
on (cf below) is not formatted as UTF16 data(2 bytes char) the resulting text sample won't be compliant, 
but this library WON'T WARN*/
GF_Err gf_isom_text_set_utf16_marker(GF_TextSample * samp);
/*append text to sample - text_len is the number of bytes to be written from text_data. This allows 
handling UTF8 and UTF16 strings in a transparent manner*/
GF_Err gf_isom_text_add_text(GF_TextSample * tx_samp, char *text_data, u32 text_len);
/*append style modifyer to sample*/
GF_Err gf_isom_text_add_style(GF_TextSample * tx_samp, GF_StyleRecord *rec);
/*appends highlight modifier for the sample 
	@start_char: first char highlighted, 
	@end_char: first char not highlighted*/
GF_Err gf_isom_text_add_highlight(GF_TextSample * samp, u16 start_char, u16 end_char);
/*sets highlight color for the whole sample*/
GF_Err gf_isom_text_set_highlight_color(GF_TextSample * samp, u8 r, u8 g, u8 b, u8 a);
GF_Err gf_isom_text_set_highlight_color_argb(GF_TextSample * samp, u32 argb);
/*appends a new karaoke sequence in the sample
	@start_time: karaoke start time expressed in text stream timescale, but relative to the sample media time
*/
GF_Err gf_isom_text_add_karaoke(GF_TextSample * samp, u32 start_time);
/*appends a new segment in the current karaoke sequence - you must build sequences in order to be compliant
	@end_time: segment end time expressed in text stream timescale, but relative to the sample media time
	@start_char: first char highlighted, 
	@end_char: first char not highlighted
*/
GF_Err gf_isom_text_set_karaoke_segment(GF_TextSample * samp, u32 end_time, u16 start_char, u16 end_char);
/*sets scroll delay for the whole sample (scrolling is enabled through GF_TextSampleDescriptor.DisplayFlags)
	@scroll_delay: delay for scrolling expressed in text stream timescale
*/
GF_Err gf_isom_text_set_scroll_delay(GF_TextSample * samp, u32 scroll_delay);
/*appends hyperlinking for the sample
	@URL: ASCII url
	@altString: ASCII hint (tooltip, ...) for end user
	@start_char: first char hyperlinked, 
	@end_char: first char not hyperlinked
*/
GF_Err gf_isom_text_add_hyperlink(GF_TextSample * samp, char *URL, char *altString, u16 start_char, u16 end_char);
/*sets current text box (display pos&size within the text track window) for the sample*/
GF_Err gf_isom_text_set_box(GF_TextSample * samp, s16 top, s16 left, s16 bottom, s16 right);
/*appends blinking for the sample
	@start_char: first char blinking, 
	@end_char: first char not blinking
*/
GF_Err gf_isom_text_add_blink(GF_TextSample * samp, u16 start_char, u16 end_char);
/*sets wrap flag for the sample - currently only 0 (no wrap) and 1 ("soft wrap") are allowed in 3GP*/
GF_Err gf_isom_text_set_wrap(GF_TextSample * samp, u8 wrap_flags);

/*formats sample as a regular GF_ISOSample. The resulting sample will always be marked as random access
text sample content is kept untouched*/
GF_ISOSample *gf_isom_text_to_sample(GF_TextSample * tx_samp);

#endif	/*GPAC_DISABLE_ISOM_WRITE*/

/*****************************************************
		ISMACryp Samples
*****************************************************/
/*flags for GF_ISMASample*/
enum 
{
	/*signals the stream the sample belongs to uses selective encryption*/
	GF_ISOM_ISMA_USE_SEL_ENC = 1,
	/*signals the sample is encrypted*/
	GF_ISOM_ISMA_IS_ENCRYPTED = 2,
};

typedef struct
{
	/*IV in ISMACryp is Byte Stream Offset*/
	u64 IV;
	u8 IV_length;/*repeated from sampleDesc for convenience*/
	u8 *key_indicator;
	u8 KI_length;/*repeated from sampleDesc for convenience*/
	u32 dataLength;
	char *data;
	u32 flags;
} GF_ISMASample;
/**
 * creates a new empty ISMA sample
 */
GF_ISMASample *gf_isom_ismacryp_new_sample();

/*delete an ISMA sample. NOTE:the buffers content will be destroyed by default.
if you wish to keep the buffer, set dataLength to 0 in the sample before deleting it*/
void gf_isom_ismacryp_delete_sample(GF_ISMASample *samp);

/*decodes ISMACryp sample based on all info in ISMACryp sample description*/
GF_ISMASample *gf_isom_ismacryp_sample_from_data(char *data, u32 dataLength, Bool use_selective_encryption, u8 KI_length, u8 IV_length);
/*rewrites samp content from s content*/
GF_Err gf_isom_ismacryp_sample_to_sample(GF_ISMASample *s, GF_ISOSample *dest);

/*decodes ISMACryp sample based on sample and its descrition index - returns NULL if not an ISMA sample 
Note: input sample is NOT destroyed*/
GF_ISMASample *gf_isom_get_ismacryp_sample(GF_ISOFile *the_file, u32 trackNumber, GF_ISOSample *samp, u32 sampleDescriptionIndex);

/*returns whether the given media is a protected one or not - return scheme protection 4CC*/
u32 gf_isom_is_media_encrypted(GF_ISOFile *the_file, u32 trackNumber, u32 sampleDescriptionIndex);

/*returns whether the given media is a protected ISMACryp one or not*/
Bool gf_isom_is_ismacryp_media(GF_ISOFile *the_file, u32 trackNumber, u32 sampleDescriptionIndex);

/*returns whether the given media is a protected ISMACryp one or not*/
Bool gf_isom_is_omadrm_media(GF_ISOFile *the_file, u32 trackNumber, u32 sampleDescriptionIndex);

GF_Err gf_isom_get_omadrm_info(GF_ISOFile *the_file, u32 trackNumber, u32 sampleDescriptionIndex, u32 *outOriginalFormat,
							   u32 *outSchemeType, u32 *outSchemeVersion,
							   const char **outContentID, const char **outRightsIssuerURL, const char **outTextualHeaders, u32 *outTextualHeadersLen, u64 *outPlaintextLength, u32 *outEncryptionType, Bool *outSelectiveEncryption, u32 *outIVLength, u32 *outKeyIndicationLength);
/*retrieves ISMACryp info for the given track & SDI - all output parameters are optional - URIs SHALL NOT BE MODIFIED BY USER
	@outOriginalFormat: retrieves orginal protected media format - usually GF_ISOM_SUBTYPE_MPEG4
	@outSchemeType: retrieves 4CC of protection scheme (GF_ISOM_ISMACRYP_SCHEME = iAEC in ISMACryp 1.0)
	outSchemeVersion: retrieves version of protection scheme (1 in ISMACryp 1.0)
	outSchemeURI: retrieves URI location of scheme 
	outKMS_URI: retrieves URI location of key management system - only valid with ISMACryp 1.0
	outSelectiveEncryption: specifies whether sample-based encryption is used in media - only valid with ISMACryp 1.0
	outIVLength: specifies length of Initial Vector - only valid with ISMACryp 1.0
	outKeyIndicationLength: specifies length of key indicator - only valid with ISMACryp 1.0

  outSelectiveEncryption, outIVLength and outKeyIndicationLength are usually not needed to decode an 
  ISMA sample when using gf_isom_get_ismacryp_sample fct above
*/
GF_Err gf_isom_get_ismacryp_info(GF_ISOFile *the_file, u32 trackNumber, u32 sampleDescriptionIndex, u32 *outOriginalFormat, u32 *outSchemeType, u32 *outSchemeVersion, const char **outSchemeURI, const char **outKMS_URI, Bool *outSelectiveEncryption, u32 *outIVLength, u32 *outKeyIndicationLength);


#ifndef GPAC_DISABLE_ISOM_WRITE
/*removes ISMACryp protection info (does not perform decryption :)*/
GF_Err gf_isom_remove_ismacryp_protection(GF_ISOFile *the_file, u32 trackNumber, u32 StreamDescriptionIndex);

/*creates ISMACryp protection info (does not perform encryption :)*/
GF_Err gf_isom_set_ismacryp_protection(GF_ISOFile *the_file, u32 trackNumber, u32 desc_index, u32 scheme_type, 
						   u32 scheme_version, char *scheme_uri, char *kms_URI,
						   Bool selective_encryption, u32 KI_length, u32 IV_length);

/*change scheme URI and/or KMS URI for crypted files. Other params cannot be changed once the media is crypted
	@scheme_uri: new scheme URI, or NULL to keep previous
	@kms_uri: new KMS URI, or NULL to keep previous
*/
GF_Err gf_isom_change_ismacryp_protection(GF_ISOFile *the_file, u32 trackNumber, u32 StreamDescriptionIndex, char *scheme_uri, char *kms_uri);


GF_Err gf_isom_set_oma_protection(GF_ISOFile *the_file, u32 trackNumber, u32 desc_index,
						   char *contentID, char *kms_URI, u32 encryption_type, u64 plainTextLength, char *textual_headers, u32 textual_headers_len,
						   Bool selective_encryption, u32 KI_length, u32 IV_length);

#endif /*GPAC_DISABLE_ISOM_WRITE*/

#ifndef GPAC_DISABLE_ISOM_DUMP
/*xml dumpers*/
GF_Err gf_isom_dump_ismacryp_protection(GF_ISOFile *the_file, u32 trackNumber, FILE * trace);
GF_Err gf_isom_dump_ismacryp_sample(GF_ISOFile *the_file, u32 trackNumber, u32 SampleNum, FILE *trace);
#endif


/********************************************************************
				GENERAL META API FUNCTIONS
	
	  Meta can be stored at several places in the file layout:
		* root level (like moov, ftyp and co)
		* moov level
		* track level
	Meta API uses the following parameters for all functions:
	
	 gf_isom_*_meta_*(GF_ISOFile *file, Bool root_meta, u32 track_num, ....) with:
		@root_meta: if set, accesses file root meta
		@track_num: if root_meta not set, specifies whether the target meta is at the
			moov level (track_num=0) or at the track level.

********************************************************************/

/*gets meta type. Returned value: 0 if no meta found, or four char code of meta (eg, "mp21", "smil", ...)*/
u32 gf_isom_get_meta_type(GF_ISOFile *file, Bool root_meta, u32 track_num);

/*indicates if the meta has an XML container (note that XML data can also be included as items). 
return value: 0 (no XML or error), 1 (XML text), 2 (BinaryXML, eg BiM) */
u32 gf_isom_has_meta_xml(GF_ISOFile *file, Bool root_meta, u32 track_num);

/*extracts XML (if any) from given meta
	@outName: output file path and location for writing
	@is_binary: indicates if XML is Bim or regular XML
*/
GF_Err gf_isom_extract_meta_xml(GF_ISOFile *file, Bool root_meta, u32 track_num, char *outName, Bool *is_binary);

/*returns number of items described in this meta*/
u32 gf_isom_get_meta_item_count(GF_ISOFile *file, Bool root_meta, u32 track_num);

/*gets item info for the given item
	@item_num: 1-based index of item to query
	@itemID (optional): item ID in file
	@is_self_reference: item is the file itself
	@item_name (optional): item name
	@item_mime_type (optional): item mime type
	@item_encoding (optional): item content encoding type
	@item_url, @item_urn (optional): url/urn of external resource containing this item data if any. 
		When item is fully contained in file, these are set to NULL

*/
GF_Err gf_isom_get_meta_item_info(GF_ISOFile *file, Bool root_meta, u32 track_num, u32 item_num, 
							u32 *itemID, u32 *protection_idx, Bool *is_self_reference,
							const char **item_name, const char **item_mime_type, const char **item_encoding,
							const char **item_url, const char **item_urn);


/*gets item idx from item ID*/
u32 gf_isom_get_meta_item_by_id(GF_ISOFile *file, Bool root_meta, u32 track_num, u32 item_ID);

/*extracts item from given meta
	@item_num: 1-based index of item to query
	@dump_file_name: if NULL, use item name for dumping
*/
GF_Err gf_isom_extract_meta_item(GF_ISOFile *file, Bool root_meta, u32 track_num, u32 item_num, const char *dump_file_name);

/*extracts item from given meta in memory
	@item_num: 1-based index of item to query
*/
GF_Err gf_isom_extract_meta_item_mem(GF_ISOFile *file, Bool root_meta, u32 track_num, u32 item_id, char **out_data, u32 *out_size, const char **mime_type);

/*retirves primary item ID, 0 if none found (primary can also be stored through meta XML)*/
u32 gf_isom_get_meta_primary_item_id(GF_ISOFile *file, Bool root_meta, u32 track_num);

#ifndef GPAC_DISABLE_ISOM_WRITE

/*sets meta type (four char int, eg "mp21", ... 
	Creates a meta box if none found
	if metaType is 0, REMOVES META 
*/
GF_Err gf_isom_set_meta_type(GF_ISOFile *file, Bool root_meta, u32 track_num, u32 metaType);

/*removes meta XML info if any*/
GF_Err gf_isom_remove_meta_xml(GF_ISOFile *file, Bool root_meta, u32 track_num);

/*set meta XML data from file - erase any previously (Binary)XML info*/
GF_Err gf_isom_set_meta_xml(GF_ISOFile *file, Bool root_meta, u32 track_num, char *XMLFileName, Bool IsBinaryXML);
/*set meta XML data from memory - erase any previously (Binary)XML info*/
GF_Err gf_isom_set_meta_xml_memory(GF_ISOFile *file, Bool root_meta, u32 track_num, unsigned char *data, u32 data_size, Bool IsBinaryXML);

/*adds item to meta:
	@self_reference: indicates this item is the file itself
	@resource_path: file to add - can be NULL when URL/URN is used
	@item_name: item name - if NULL, use file name. CANNOT BE NULL if resource_path is not set
	@mime_type: item mime type - if NULL, use "application/octet-stream"
	@content_encoding: content encoding type - if NULL, none specified
	@URL, @URN: if set, resource will be remote (same as stream descriptions)
*/
GF_Err gf_isom_add_meta_item(GF_ISOFile *file, Bool root_meta, u32 track_num, Bool self_reference, char *resource_path, const char *item_name, const char *mime_type, const char *content_encoding, const char *URL, const char *URN);
/*same as above excepts take the item directly in memory*/
GF_Err gf_isom_add_meta_item_memory(GF_ISOFile *file, Bool root_meta, u32 track_num, const char *item_name, const char *mime_type, const char *content_encoding, char *data, u32 data_len);

/*removes item from meta*/
GF_Err gf_isom_remove_meta_item(GF_ISOFile *file, Bool root_meta, u32 track_num, u32 item_num);

/*sets the given item as the primary one. You SHALL NOT use this if the meta has a valid XML data*/
GF_Err gf_isom_set_meta_primary_item(GF_ISOFile *file, Bool root_meta, u32 track_num, u32 item_num);

#endif /*GPAC_DISABLE_ISOM_WRITE*/


/********************************************************************
				Timed Meta-Data extensions
********************************************************************/

GF_Err gf_isom_get_timed_meta_data_info(GF_ISOFile *file, u32 track, u32 sampleDescription, Bool *is_xml, const char **mime_or_namespace, const char **content_encoding, const char **schema_loc);

#ifndef GPAC_DISABLE_ISOM_WRITE
/*create a new timed metat data sample description for this track*/
GF_Err gf_isom_timed_meta_data_config_new(GF_ISOFile *movie, u32 trackNumber, Bool is_xml, char *mime_or_namespace, char *content_encoding, char *schema_loc, char *URLname, char *URNname, u32 *outDescriptionIndex);
#endif /*GPAC_DISABLE_ISOM_WRITE*/


/********************************************************************
				iTunes info tags
********************************************************************/
enum
{
	/*probe is only used ti check if iTunes info are present*/
	GF_ISOM_ITUNE_PROBE = 0,
	GF_ISOM_ITUNE_ALBUM	= GF_4CC( 0xA9, 'a', 'l', 'b' ),
	GF_ISOM_ITUNE_ARTIST = GF_4CC( 0xA9, 'A', 'R', 'T' ),
	GF_ISOM_ITUNE_COMMENT = GF_4CC( 0xA9, 'c', 'm', 't' ),
	GF_ISOM_ITUNE_COMPILATION = GF_4CC( 'c', 'p', 'i', 'l' ),
	GF_ISOM_ITUNE_COMPOSER = GF_4CC( 0xA9, 'c', 'o', 'm' ),
	GF_ISOM_ITUNE_COVER_ART = GF_4CC( 'c', 'o', 'v', 'r' ),
	GF_ISOM_ITUNE_CREATED = GF_4CC( 0xA9, 'd', 'a', 'y' ),
	GF_ISOM_ITUNE_DISK = GF_4CC( 'd', 'i', 's', 'k' ),
	GF_ISOM_ITUNE_TOOL = GF_4CC( 0xA9, 't', 'o', 'o' ),
	GF_ISOM_ITUNE_GENRE = GF_4CC( 'g', 'n', 'r', 'e' ),
	GF_ISOM_ITUNE_GROUP = GF_4CC( 0xA9, 'g', 'r', 'p' ),
	GF_ISOM_ITUNE_ITUNES_DATA = GF_4CC( '-', '-', '-', '-' ),
	GF_ISOM_ITUNE_NAME = GF_4CC( 0xA9, 'n', 'a', 'm' ),
	GF_ISOM_ITUNE_TEMPO = GF_4CC( 't', 'm', 'p', 'o' ),
	GF_ISOM_ITUNE_TRACK = GF_4CC( 0xA9, 't', 'r', 'k' ),
	GF_ISOM_ITUNE_TRACKNUMBER = GF_4CC( 't', 'r', 'k', 'n' ),
	GF_ISOM_ITUNE_WRITER = GF_4CC( 0xA9, 'w', 'r', 't' ),
	GF_ISOM_ITUNE_ENCODER = GF_4CC( 0xA9, 'e', 'n', 'c' ),
	GF_ISOM_ITUNE_ALBUM_ARTIST = GF_4CC( 'a', 'A', 'R', 'T' ),
	GF_ISOM_ITUNE_GAPLESS = GF_4CC( 'p', 'g', 'a', 'p' ),
};
/*get the given tag info. 
!! 'genre' may be coded by ID, the libisomedia doesn't translate the ID. In such a case, the result data is set to NULL 
and the data_len to the genre ID
returns GF_URL_ERROR if no tag is present in the file
*/
GF_Err gf_isom_apple_get_tag(GF_ISOFile *mov, u32 tag, const char **data, u32 *data_len);
#ifndef GPAC_DISABLE_ISOM_WRITE
/*set the given tag info. If data and data_len are 0, removes the given tag
For 'genre', data may be NULL in which case the genre ID taken from the data_len parameter
*/
GF_Err gf_isom_apple_set_tag(GF_ISOFile *mov, u32 tag, const char *data, u32 data_len);

/*sets compatibility tag on AVC tracks (needed by iPod to play files... hurray for standards)*/
GF_Err gf_isom_set_ipod_compatible(GF_ISOFile *the_file, u32 trackNumber);
#endif /*GPAC_DISABLE_ISOM_WRITE*/


/*3GPP Alternate Group API - (c) 2007 ENST & ResonateMP4*/

/*gets the number of switching groups declared in this track if any:
trackNumber: track number
alternateGroupID: alternate group id of track if speciifed, 0 otherwise
nb_groups: number of switching groups defined for this track
*/
GF_Err gf_isom_get_track_switch_group_count(GF_ISOFile *movie, u32 trackNumber, u32 *alternateGroupID, u32 *nb_groups);

/*returns the list of criteria (expressed as 4CC IDs, cf 3GPP TS 26.244)
trackNumber: track number
group_index: 1-based index of the group to inspect
switchGroupID: ID of the switch group if any, 0 otherwise (alternate-only group)
criteriaListSize: number of criteria items in returned list
*/
const u32 *gf_isom_get_track_switch_parameter(GF_ISOFile *movie, u32 trackNumber, u32 group_index, u32 *switchGroupID, u32 *criteriaListSize);

#ifndef GPAC_DISABLE_ISOM_WRITE
/*sets a new (switch) group for this track
trackNumber: track
trackRefGroup: number of a track belonging to the same alternate group. If 0, a new alternate group will be created for this track
is_switch_group: if set, indicates that a switch group identifier shall be assigned to the created group. Otherwise, the criteria list is associated with the entire alternate group
switchGroupID: SHALL NOT BE NULL
	input: specifies the desired switchGroupID to use. If value is 0, next available switchGroupID in file is used.
	output: indicates the switchGroupID used.
criteriaList, criteriaListCount: criteria list and size. Criterias are expressed as 4CC IDs, cf 3GPP TS 26.244
*/
GF_Err gf_isom_set_track_switch_parameter(GF_ISOFile *movie, u32 trackNumber, u32 trackRefGroup, Bool is_switch_group, u32 *switchGroupID, u32 *criteriaList, u32 criteriaListCount);

/*resets track switch group information for the track or for the entire alternate group this track belongs to if reset_all_group is set*/
GF_Err gf_isom_reset_track_switch_parameter(GF_ISOFile *movie, u32 trackNumber, Bool reset_all_group);

/*resets ALL track switch group information in the entire movie*/
GF_Err gf_isom_reset_switch_parameters(GF_ISOFile *movie);

#endif /*GPAC_DISABLE_ISOM_WRITE*/


typedef struct
{
	u8 profile;
	u8 level;
	u8 pathComponents;
	Bool fullRequestHost;
	Bool streamType;
	u8 containsRedundant;
	const char *textEncoding;
	const char *contentEncoding;
	const char *content_script_types;
} GF_DIMSDescription;

GF_Err gf_isom_get_dims_description(GF_ISOFile *movie, u32 trackNumber, u32 descriptionIndex, GF_DIMSDescription *desc);
#ifndef GPAC_DISABLE_ISOM_WRITE
GF_Err gf_isom_new_dims_description(GF_ISOFile *movie, u32 trackNumber, GF_DIMSDescription *desc, char *URLname, char *URNname, u32 *outDescriptionIndex);
GF_Err gf_isom_update_dims_description(GF_ISOFile *movie, u32 trackNumber, GF_DIMSDescription *desc, char *URLname, char *URNname, u32 DescriptionIndex);
#endif /*GPAC_DISABLE_ISOM_WRITE*/




/*AC3 config record*/
typedef struct 
{
	u8 fscod;
	u8 bsid;
	u8 bsmod;
	u8 acmod;
	u8 lfon;
	u8 brcode;
} GF_AC3Config;

GF_AC3Config *gf_isom_ac3_config_get(GF_ISOFile *the_file, u32 trackNumber, u32 StreamDescriptionIndex);

#ifndef GPAC_DISABLE_ISOM_WRITE
GF_Err gf_isom_ac3_config_new(GF_ISOFile *the_file, u32 trackNumber, GF_AC3Config *cfg, char *URLname, char *URNname, u32 *outDescriptionIndex);
#endif /*GPAC_DISABLE_ISOM_WRITE*/


/*returns the number of subsamples in the given sample */
u32 gf_isom_sample_has_subsamples(GF_ISOFile *movie, u32 track, u32 sampleNumber);
GF_Err gf_isom_sample_get_subsample(GF_ISOFile *movie, u32 track, u32 sampleNumber, u32 subSampleNumber, u32 *size, u8 *priority, u32 *reserved, Bool *discardable);
#ifndef GPAC_DISABLE_ISOM_WRITE
/*adds subsample information to a given sample. Subsample information shall be added in increasing order of sampleNumbers, insertion of information is not supported.
Note that you may add subsample information for samples not yet added to the file
specifying 0 as subSampleSize will remove the last subsample information if any*/
GF_Err gf_isom_add_subsample(GF_ISOFile *movie, u32 track, u32 sampleNumber, u32 subSampleSize, u8 priority, u32 reserved, Bool discardable);
#endif
/*add subsample information for the latest sample added to the current track fragment*/
GF_Err gf_isom_fragment_add_subsample(GF_ISOFile *movie, u32 TrackID, u32 subSampleSize, u8 priority, u32 reserved, Bool discardable);
/*copy over the subsample information of the given sample from the source track/file to the last sample added to the current track fragment of the destination file*/
GF_Err gf_isom_fragment_copy_subsample(GF_ISOFile *dest, u32 TrackID, GF_ISOFile *orig, u32 track, u32 sampleNumber);

/*gets the number of the next moof to be produced*/
u32 gf_isom_get_next_moof_number(GF_ISOFile *movie);
/*Sets the number of the next moof to be produced*/
void gf_isom_set_next_moof_number(GF_ISOFile *movie, u32 value);

#endif /*GPAC_DISABLE_ISOM*/

#ifdef __cplusplus
}
#endif


#endif	/*_GF_ISOMEDIA_H_*/

<|MERGE_RESOLUTION|>--- conflicted
+++ resolved
@@ -227,12 +227,8 @@
 	GF_ISOM_SUBTYPE_LSR1		= GF_4CC( 'l', 's', 'r', '1' ),
 
 	/* CAPTIONS */
-	GF_ISOM_SUBTYPE_C608		= GF_4CC ('c', '6', '0', '8' ),
-<<<<<<< HEAD
-	GF_ISOM_SUBTYPE_C708		= GF_4CC ('c', '7', '0', '8' )
-=======
-	GF_ISOM_SUBTYPE_C708		= GF_4CC('c', '7', '0', '8')
->>>>>>> 53da058f
+	GF_ISOM_SUBTYPE_C608		= GF_4CC( 'c', '6', '0', '8' ),
+	GF_ISOM_SUBTYPE_C708		= GF_4CC( 'c', '7', '0', '8' )
 };
 
 
